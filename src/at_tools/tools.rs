use std::collections::HashMap;
use std::sync::Arc;
use serde_json::{Value, json};
use serde::{Deserialize, Serialize};
use async_trait::async_trait;
use tokio::sync::RwLock as ARwLock;
use tokio::sync::Mutex as AMutex;

use crate::at_commands::at_commands::AtCommandsContext;
use crate::call_validation::{ChatUsage, ContextEnum};
use crate::global_context::GlobalContext;
use crate::toolbox::toolbox_config::ToolCustDict;


#[async_trait]
pub trait Tool: Send + Sync {
    async fn tool_execute(&mut self, ccx: Arc<AMutex<AtCommandsContext>>, tool_call_id: &String, args: &HashMap<String, Value>) -> Result<Vec<ContextEnum>, String>;
    fn tool_depends_on(&self) -> Vec<String> { vec![] }   // "ast", "vecdb"
    fn usage(&mut self) -> &mut Option<ChatUsage> {
        static mut DEFAULT_USAGE: Option<ChatUsage> = None;
        #[allow(static_mut_refs)]
        unsafe { &mut DEFAULT_USAGE }
    }
}

pub async fn at_tools_merged_and_filtered(gcx: Arc<ARwLock<GlobalContext>>) -> HashMap<String, Arc<AMutex<Box<dyn Tool + Send>>>>
{
    let tools_all =  HashMap::from([
        ("search".to_string(), Arc::new(AMutex::new(Box::new(crate::at_tools::att_search::AttSearch{}) as Box<dyn Tool + Send>))),
<<<<<<< HEAD
        // ("file".to_string(), Arc::new(AMutex::new(Box::new(crate::at_tools::att_file::AttFile{}) as Box<dyn Tool + Send>))),
=======
>>>>>>> 148662bb
        ("definition".to_string(), Arc::new(AMutex::new(Box::new(crate::at_tools::att_ast_definition::AttAstDefinition{}) as Box<dyn Tool + Send>))),
        ("references".to_string(), Arc::new(AMutex::new(Box::new(crate::at_tools::att_ast_reference::AttAstReference{}) as Box<dyn Tool + Send>))),
        ("tree".to_string(), Arc::new(AMutex::new(Box::new(crate::at_tools::att_tree::AttTree{}) as Box<dyn Tool + Send>))),
        // ("symbols_at".to_string(), Arc::new(AMutex::new(Box::new(crate::at_tools::att_ast_lookup_symbols::AttAstLookupSymbols{}) as Box<dyn AtTool + Send>))),
        // ("remember_how_to_use_tools".to_string(), Arc::new(AMutex::new(Box::new(crate::at_tools::att_note_to_self::AtNoteToSelf{}) as Box<dyn AtTool + Send>))),
        // ("memorize_if_user_asks".to_string(), Arc::new(AMutex::new(Box::new(crate::at_tools::att_note_to_self::AtNoteToSelf{}) as Box<dyn AtTool + Send>))),
        ("patch".to_string(), Arc::new(AMutex::new(Box::new(crate::at_tools::att_patch::tool::ToolPatch::new()) as Box<dyn Tool + Send>))),
        // ("save_knowledge".to_string(), Arc::new(AMutex::new(Box::new(crate::at_tools::att_knowledge::AttSaveKnowledge{}) as Box<dyn Tool + Send>))),
        ("knowledge".to_string(), Arc::new(AMutex::new(Box::new(crate::at_tools::att_knowledge::AttGetKnowledge{}) as Box<dyn Tool + Send>))),
        // ("diff".to_string(), Arc::new(AMutex::new(Box::new(crate::at_tools::att_diff::AttDiff{}) as Box<dyn Tool + Send>))),
        ("web".to_string(), Arc::new(AMutex::new(Box::new(crate::at_tools::att_web::AttWeb{}) as Box<dyn Tool + Send>))),
        ("cat".to_string(), Arc::new(AMutex::new(Box::new(crate::at_tools::att_cat::AttCat{}) as Box<dyn Tool + Send>))),
        // ("relevant_files".to_string(), Arc::new(AMutex::new(Box::new(crate::at_tools::att_relevant_files::AttRelevantFiles{}) as Box<dyn Tool + Send>))),
        ("locate".to_string(), Arc::new(AMutex::new(Box::new(crate::at_tools::att_locate::AttLocate{}) as Box<dyn Tool + Send>))),
    ]);

    let (ast_on, vecdb_on) = {
        let gcx = gcx.read().await;
        let vecdb = gcx.vec_db.lock().await;
        (gcx.ast_module.is_some(), vecdb.is_some())
    };

    let mut result = HashMap::new();
    for (key, value) in tools_all {
        let command = value.lock().await;
        let depends_on = command.tool_depends_on();
        if depends_on.contains(&"ast".to_string()) && !ast_on {
            continue;
        }
        if depends_on.contains(&"vecdb".to_string()) && !vecdb_on {
            continue;
        }
        result.insert(key, value.clone());
    }

    let tconfig_maybe = crate::toolbox::toolbox_config::load_customization(gcx.clone()).await;
    if tconfig_maybe.is_err() {
        tracing::error!("Error loading toolbox config: {:?}", tconfig_maybe.err().unwrap());
    } else {
        for cust in tconfig_maybe.unwrap().tools {
            result.insert(
                cust.name.clone(),
                Arc::new(AMutex::new(Box::new(crate::at_tools::att_execute_cmd::AttExecuteCommand {
                    command: cust.command,
                    timeout: cust.timeout,
                    output_postprocess: cust.output_postprocess,
                }) as Box<dyn Tool + Send>)));
        }
    }

    result
}

const TOOLS: &str = r####"
tools:
  - name: "search"
    description: "Find similar pieces of code or text using vector database"
    parameters:
      - name: "query"
        type: "string"
        description: "Single line, paragraph or code sample to search for similar content."
      - name: "scope"
        type: "string"
        description: "'workspace' to search all files in workspace, 'dir/subdir/' to search in files within a directory, 'dir/file.ext' to search in a single file."
    parameters_required:
      - "query"
      - "scope"

  - name: "definition"
    description: "Read definition of a symbol in the project using AST"
    parameters:
      - name: "symbol"
        type: "string"
        description: "The exact name of a function, method, class, type alias. No spaces allowed."
    parameters_required:
      - "symbol"

  - name: "references"
    description: "Find usages of a symbol within a project using AST"
    parameters:
      - name: "symbol"
        type: "string"
        description: "The exact name of a function, method, class, type alias. No spaces allowed."
    parameters_required:
      - "symbol"

  - name: "tree"
    description: "Get a files tree with symbols for the project. Use it to get familiar with the project, file names and symbols"
    parameters:
      - name: "path"
        type: "string"
        description: "An optional absolute path to get files tree for a particular folder or file. Do not pass it if you need full project tree."
      - name: "use_ast"
        type: "boolean"
        description: "if true, for each file an array of AST symbols will appear as well as its filename"
    parameters_required: []

  - name: "web"
    description: "Fetch a web page and convert to readable plain text."
    parameters:
      - name: "url"
        type: "string"
        description: "URL of the web page to fetch."
    parameters_required:
      - "url"

  - name: "knowledge"
    description: "What kind of knowledge you will need to accomplish this task? Call each time you have a new task or topic."
    parameters:
      - name: "im_going_to_do"
        type: "string"
        description: "Put your intent there: 'debug file1.cpp', 'install project1', 'gather info about MyClass'"
    parameters_required:
      - "im_going_to_do"

  - name: "cat"
    description: "Like cat in console, but better: it can read multiple files and skeletonize them. Give it AST symbols important for the goal (classes, functions, variables, etc) to see them in full."
    parameters:
      - name: "paths"
        type: "string"
        description: "Comma separated file names or directories: dir1/file1.ext, dir2/file2.ext, dir3/dir4"
      - name: "symbols"
        type: "string"
        description: "Comma separated AST symbols: MyClass, MyClass::method, my_function"
      - name: "skeleton"
        type: "boolean"
        description: "if true, files will be skeletonized - mostly only AST symbols will be visible"
    parameters_required:
      - "paths"

  # -- agentic tools below --

  - name: "locate"
    agentic: true
    description: "Get a list of files that are relevant to solve a particular task."
    parameters:
      - name: "problem_statement"
        type: "string"
        description: "Copy word-for-word the problem statement as provided by the user, if available. Otherwise, tell what you need to do in your own words."
    parameters_required:
      - "problem_statement"

  - name: "patch"
    agentic: true
    description: "Make modifications to multiple source files. Can edit, rename, create, delete files. Calling this once for multiple files is better than multiple calls, because the changes will be consistent between the files."
    parameters:
      - name: "paths"
        type: "string"
        description: "If there is a good locate() call above, use 'pick_locate_json_above' magic string. If there isn't, use comma separated files list: dir/file1.ext, dir/file2.ext"
      - name: "todo"
        type: "string"
        description: "Copy word-for-word the problem statement as provided by the user, if available. Otherwise, tell what you need to do in your own words."
    parameters_required:
      - "paths"
      - "todo"
"####;

#[allow(dead_code)]
const NOT_READY_TOOLS: &str = r####"
  - name: "diff"
    description: "Perform a diff operation. Can be used to get git diff for a project (no arguments) or git diff for a specific file (file_path)"
    parameters:
      - name: "file_path"
        type: "string"
        description: "Path to the specific file to diff (optional)."
    parameters_required:
"####;


// - name: "save_knowledge"
// description: "Use it when you see something you'd want to remember about user, project or your experience for your future self."
// parameters:
//   - name: "memory_topic"
//     type: "string"
//     description: "one or two words that describe the memory"
//   - name: "memory_text"
//     type: "string"
//     description: "The text of memory you want to save"
//   - name: "memory_type"
//     type: "string"
//     description: "one of: `consequence` -- the set of actions that caused success / fail; `reflection` -- what can you do better next time; `familirity` -- what new did you get about the project; `relationship` -- what new did you get about the user."
// parameters_required:
//   - "memory_topic"
//   - "memory_text"
//   - "memory_type"

// - "op"
// - name: "op"
// type: "string"
// description: "Operation on a file: 'new', 'edit', 'remove'"
// - "lookup_definitions"
// - name: "lookup_definitions"
// type: "string"
// description: "Comma separated types that might be useful in making this change"
// - name: "remember_how_to_use_tools"
// description: Save a note to memory.
// parameters:
//   - name: "text"
//     type: "string"
//     description: "Write the exact format message here, starting with CORRECTION_POINTS"
// parameters_required:
//   - "text"

// - name: "memorize_if_user_asks"
// description: |
//     DO NOT CALL UNLESS USER EXPLICITLY ASKS. Use this format exactly:
//     when ... [describe situation when it's applicable] use ... tool call or method or plan
// parameters:
//   - name: "text"
//     type: "string"
//     description: "Follow the format in function description."
// parameters_required:
//   - "text"
//   - "shortdesc"


#[derive(Deserialize)]
pub struct ToolDictDeserialize {
    pub tools: Vec<ToolDict>,
}

#[derive(Clone, Serialize, Deserialize, Debug)]
pub struct ToolDict {
    pub name: String,
    #[serde(default)]
    pub agentic: bool,
    pub description: String,
    pub parameters: Vec<AtParamDict>,
    pub parameters_required: Vec<String>,
}

#[derive(Clone, Serialize, Deserialize, Debug)]
pub struct AtParamDict {
    pub name: String,
    #[serde(rename = "type")]
    pub param_type: String,
    pub description: String,
}

pub fn make_openai_tool_value(
    name: String,
    agentic: bool,
    description: String,
    parameters_required: Vec<String>,
    parameters: Vec<AtParamDict>,
) -> Value {
    let params_properties = parameters.iter().map(|param| {
        (
            param.name.clone(),
            json!({
                "type": param.param_type,
                "description": param.description
            })
        )
    }).collect::<serde_json::Map<_, _>>();

    let function_json = json!({
            "type": "function",
            "function": {
                "name": name,
                "agentic": agentic,
                "description": description,
                "parameters": {
                    "type": "object",
                    "properties": params_properties,
                    "required": parameters_required
                }
            }
        });
    function_json
}

impl ToolDict {
    pub fn into_openai_style(self) -> Value {
        make_openai_tool_value(
            self.name,
            self.agentic,
            self.description,
            self.parameters_required,
            self.parameters,
        )
    }
}

pub fn tools_compiled_in(turned_on: &Vec<String>) -> Result<Vec<ToolDict>, String> {
    let at_dict: ToolDictDeserialize = serde_yaml::from_str(TOOLS)
        .map_err(|e|format!("Failed to parse TOOLS: {}", e))?;
    Ok(at_dict.tools.iter().filter(|x|turned_on.contains(&x.name)).cloned().collect::<Vec<_>>())
}

pub async fn tools_from_customization(gcx: Arc<ARwLock<GlobalContext>>, turned_on: &Vec<String>) -> Vec<ToolCustDict> {
    return match crate::toolbox::toolbox_config::load_customization(gcx.clone()).await {
        Ok(tconfig) => tconfig.tools.iter().filter(|x|turned_on.contains(&x.name)).cloned().collect::<Vec<_>>(),
        Err(e) => {
            tracing::error!("Error loading toolbox config: {:?}", e);
            vec![]
        }
    }
}<|MERGE_RESOLUTION|>--- conflicted
+++ resolved
@@ -27,10 +27,6 @@
 {
     let tools_all =  HashMap::from([
         ("search".to_string(), Arc::new(AMutex::new(Box::new(crate::at_tools::att_search::AttSearch{}) as Box<dyn Tool + Send>))),
-<<<<<<< HEAD
-        // ("file".to_string(), Arc::new(AMutex::new(Box::new(crate::at_tools::att_file::AttFile{}) as Box<dyn Tool + Send>))),
-=======
->>>>>>> 148662bb
         ("definition".to_string(), Arc::new(AMutex::new(Box::new(crate::at_tools::att_ast_definition::AttAstDefinition{}) as Box<dyn Tool + Send>))),
         ("references".to_string(), Arc::new(AMutex::new(Box::new(crate::at_tools::att_ast_reference::AttAstReference{}) as Box<dyn Tool + Send>))),
         ("tree".to_string(), Arc::new(AMutex::new(Box::new(crate::at_tools::att_tree::AttTree{}) as Box<dyn Tool + Send>))),
