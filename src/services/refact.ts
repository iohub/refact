--- conflicted
+++ resolved
@@ -219,7 +219,6 @@
   telemetry_corrected_snippets_dest: string;
   tokenizer_path_template: string;
   tokenizer_rewrite_path: Record<string, unknown>;
-<<<<<<< HEAD
 };
 
 interface Replace {
@@ -364,9 +363,7 @@
 
   return jsonMessages;
 }
-=======
-  chat_rag_functions?: string[];
-};
+
 export type RefactTableImpactDateObj = {
   completions: number;
   human: number;
@@ -405,5 +402,4 @@
 export type FormatCellValue = (
   columnName: string,
   cellValue: string | number,
-) => string | number;
->>>>>>> b8d42a75
+) => string | number;