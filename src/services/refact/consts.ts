export const CHAT_URL = `/v1/chat`;
export const CAPS_URL = `/v1/caps`;
export const STATISTIC_URL = `/v1/get-dashboard-plots`;
export const AT_COMMAND_COMPLETION = "/v1/at-command-completion";
export const AT_COMMAND_PREVIEW = "/v1/at-command-preview";
export const CUSTOM_PROMPTS_URL = "/v1/customization";
export const AT_TOOLS_AVAILABLE_URL = "/v1/tools";
<<<<<<< HEAD
export const DOCUMENTATION_LIST = `/v1/docs-list`;
export const DOCUMENTATION_ADD = `/v1/docs-add`;
export const DOCUMENTATION_REMOVE = `/v1/docs-remove`;
=======
export const DIFF_APPLY_URL = "/v1/diff-apply";
export const DEFF_STATE_URL = "/v1/diff-state";
>>>>>>> 928e62d3
<|MERGE_RESOLUTION|>--- conflicted
+++ resolved
@@ -5,11 +5,9 @@
 export const AT_COMMAND_PREVIEW = "/v1/at-command-preview";
 export const CUSTOM_PROMPTS_URL = "/v1/customization";
 export const AT_TOOLS_AVAILABLE_URL = "/v1/tools";
-<<<<<<< HEAD
+// TODO: add a service for the docs?
 export const DOCUMENTATION_LIST = `/v1/docs-list`;
 export const DOCUMENTATION_ADD = `/v1/docs-add`;
 export const DOCUMENTATION_REMOVE = `/v1/docs-remove`;
-=======
 export const DIFF_APPLY_URL = "/v1/diff-apply";
-export const DEFF_STATE_URL = "/v1/diff-state";
->>>>>>> 928e62d3
+export const DEFF_STATE_URL = "/v1/diff-state";