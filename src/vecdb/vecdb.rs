use std::path::PathBuf;
use std::sync::Arc;
use std::sync::RwLock as StdRwLock;
use tokenizers::Tokenizer;
use tokio::sync::{RwLock as ARwLock, RwLock};
use tokio::sync::Mutex as AMutex;
use tracing::{info, error};

use async_trait::async_trait;
use serde::Serialize;
use tokio::task::JoinHandle;
use crate::global_context::{CommandLine, GlobalContext};
use crate::background_tasks::BackgroundTasksHolder;

use crate::fetch_embedding;
use crate::files_in_workspace::Document;
use crate::vecdb::handler::VecDBHandler;
use crate::vecdb::vectorizer_service::FileVectorizerService;
use crate::vecdb::structs::{SearchResult, VecdbSearch, VecDbStatus, VecdbConstants};
use crate::vecdb::vecdb_cache::VecDBCache;


fn vecdb_constants(
    caps: Arc<StdRwLock<crate::caps::CodeAssistantCaps>>,
    tokenizer: Arc<StdRwLock<Tokenizer>>,
) -> VecdbConstants {
    let caps_locked = caps.read().unwrap();
    VecdbConstants {
        model_name: caps_locked.default_embeddings_model.clone(),
        embedding_size: caps_locked.size_embeddings.clone(),
<<<<<<< HEAD
=======
        vectorizer_n_ctx: caps_locked.embedding_n_ctx,
>>>>>>> 76fe7e91
        tokenizer: tokenizer.clone(),
        endpoint_embeddings_template: caps_locked.endpoint_embeddings_template.clone(),
        endpoint_embeddings_style: caps_locked.endpoint_embeddings_style.clone(),
        cooldown_secs: 20,
        splitter_window_size: caps_locked.embedding_n_ctx / 2,
    }
}

#[derive(Debug)]
pub struct VecDb {
    vecdb_emb_client: Arc<AMutex<reqwest::Client>>,
    vecdb_handler: Arc<AMutex<VecDBHandler>>,
    vectorizer_service: Arc<AMutex<FileVectorizerService>>,
    cmdline: CommandLine,  // TODO: take from command line what's needed, don't store a copy
    constants: VecdbConstants,
}

#[derive(Debug, Serialize, Clone)]
pub struct FileSearchResult {
    pub file_path: String,
    pub file_text: String,
}

#[derive(Debug, Serialize)]
pub struct VecDbCaps {
    functions: Vec<String>,
}

async fn vecdb_test_request(
    vecdb: &VecDb
) -> Result<(), String> {
    let search_result = vecdb.vecdb_search("test query".to_string(), 3, None).await;
    match search_result {
        Ok(_) => {
            Ok(())
        }
        Err(e) => {
            error!("vecdb: test search failed: {}", e);
            Err("vecdb: test search failed".to_string())
        }
    }
}

async fn create_vecdb(
    gcx: Arc<ARwLock<GlobalContext>>,
    background_tasks: &mut BackgroundTasksHolder,
    constants: VecdbConstants,
) -> Result<(), String> {
    info!("vecdb: attempting to launch");

    let (cache_dir, cmdline, caps_arc_maybe) = {
        let gcx_locked = gcx.read().await;
        (gcx_locked.cache_dir.clone(), gcx_locked.cmdline.clone(), gcx_locked.caps.clone())

    };
    if caps_arc_maybe.is_none() {
        return Err("no caps, will not start or reload vecdb".to_string());
    }

    let base_dir: PathBuf = match cmdline.vecdb_forced_path.as_str() {
        "" => cache_dir,
        path => PathBuf::from(path),
    };
    let vec_db_mb = match VecDb::init(
        &base_dir,
        cmdline.clone(),
        constants,
    ).await {
        Ok(res) => Some(res),
        Err(err) => {
            error!("Ooops database is broken!
                Last error message: {}
                You can report this issue here:
                https://github.com/smallcloudai/refact-lsp/issues
                Also, you can run this to erase your db:
                `rm -rf ~/.cache/refact/refact_vecdb_cache`
                After that restart this LSP server or your IDE.", err);
            return Err(err);
        }
    };
    let vec_db = vec_db_mb.unwrap();

    match vecdb_test_request(&vec_db).await {
        Ok(_) => {},
        Err(s) => {return Err(s);}
    }
    info!("vecdb: test request complete");

    // Enqueue files before background task starts: workspace files (needs vec_db in gcx)
    let vec_db_arc = Arc::new(AMutex::new(Some(vec_db)));
    {
        let mut gcx_locked = gcx.write().await;
        gcx_locked.vec_db = vec_db_arc.clone();
    }
    crate::files_in_workspace::enqueue_all_files_from_workspace_folders(gcx.clone(), true, true).await;
    crate::files_in_jsonl::enqueue_all_docs_from_jsonl_but_read_first(gcx.clone(), true, true).await;

    {
        let vec_db_locked = vec_db_arc.lock().await;
        let tasks = vec_db_locked.as_ref().unwrap().vecdb_start_background_tasks(gcx.clone()).await;
        background_tasks.extend(tasks);
    }

    Ok(())
}

async fn do_i_need_to_reload_vecdb(
    gcx: Arc<ARwLock<GlobalContext>>,
) -> (bool, Option<VecdbConstants>) {
    let caps = match crate::global_context::try_load_caps_quickly_if_not_present(gcx.clone(), 0).await {
        Ok(caps) => caps,
        Err(e) => {
            // This branch makes caps error disappear, unless we print it right here:
            info!("vecdb: no caps, will not start or reload vecdb, the error was: {}", e);
            return (false, None)
        }
    };

    let model_name = {
        let caps_locked = caps.read().unwrap();
        caps_locked.default_embeddings_model.clone()
    };
    let tokenizer_maybe = crate::cached_tokenizers::cached_tokenizer(
        caps.clone(), gcx.clone(), model_name).await;
    if tokenizer_maybe.is_err() {
        error!("vecdb launch failed, embedding model tokenizer didn't load: {}", tokenizer_maybe.unwrap_err());
        return (false, None);
    }

    let consts = vecdb_constants(caps.clone(), tokenizer_maybe.unwrap());

    if consts.model_name.is_empty() || consts.endpoint_embeddings_template.is_empty() {
        error!("vecdb launch failed: default_embeddings_model.is_empty() || endpoint_embeddings_template.is_empty()");
        return (false, None);
    }

    match *gcx.write().await.vec_db.lock().await {
        None => {}
        Some(ref db) => {
            if db.constants.model_name == consts.model_name &&
                db.constants.endpoint_embeddings_template == consts.endpoint_embeddings_template &&
                db.constants.endpoint_embeddings_style == consts.endpoint_embeddings_style
            {
                return (false, None);
            }
        }
    }

    return (true, Some(consts));
}

pub async fn vecdb_background_reload(
    gcx: Arc<ARwLock<GlobalContext>>,
) {
    let cmd_line = gcx.read().await.cmdline.clone();
    if !cmd_line.vecdb {
        return;
    }
    let mut background_tasks = BackgroundTasksHolder::new(vec![]);
    loop {
        let (need_reload, consts) = do_i_need_to_reload_vecdb(gcx.clone()).await;
        if need_reload && consts.is_some() {
            background_tasks.abort().await;
            background_tasks = BackgroundTasksHolder::new(vec![]);
            match create_vecdb(
                gcx.clone(),
                &mut background_tasks,
                consts.unwrap(),
            ).await {
                Ok(_) => {
                    gcx.write().await.vec_db_error = "".to_string();
                }
                Err(err) => {
                    gcx.write().await.vec_db_error = err.clone();
                    error!("vecdb: init failed: {}", err);
                    // gcx.vec_db stays None, the rest of the system continues working
                }
            }
        }
        tokio::time::sleep(tokio::time::Duration::from_secs(60)).await;
    }
}

impl VecDb {
    pub async fn init(
        cache_dir: &PathBuf,
        cmdline: CommandLine,
        constants: VecdbConstants,
    ) -> Result<VecDb, String> {
        let handler = match VecDBHandler::init(constants.embedding_size).await {
            Ok(res) => res,
            Err(err) => { return Err(err) }
        };
        let cache = match VecDBCache::init(cache_dir, &constants.model_name, constants.embedding_size).await {
            Ok(res) => res,
            Err(err) => { return Err(err) }
        };
        let vecdb_handler = Arc::new(AMutex::new(handler));
        let vecdb_cache = Arc::new(AMutex::new(cache));
        let vectorizer_service = Arc::new(AMutex::new(FileVectorizerService::new(
            vecdb_handler.clone(),
            vecdb_cache.clone(),
            constants.clone(),
            cmdline.api_key.clone(),
        ).await));
        Ok(VecDb {
            vecdb_emb_client: Arc::new(AMutex::new(reqwest::Client::new())),
            vecdb_handler,
            vectorizer_service,
            cmdline: cmdline.clone(),
            constants: constants.clone(),
        })
    }

    pub async fn vecdb_start_background_tasks(
        &self,
        gcx: Arc<RwLock<GlobalContext>>,
    ) -> Vec<JoinHandle<()>> {
        info!("vecdb: start_background_tasks");
        return self.vectorizer_service.lock().await.vecdb_start_background_tasks(self.vecdb_emb_client.clone(), gcx.clone(), self.constants.tokenizer.clone()).await;
    }

    pub async fn vectorizer_enqueue_files(&self, documents: &Vec<Document>, force: bool) {
        self.vectorizer_service.lock().await.vectorizer_enqueue_files(documents, force).await;
    }

    pub async fn remove_file(&self, file_path: &PathBuf) {
        self.vecdb_handler.lock().await.remove(file_path).await;
    }

    pub async fn get_status(&self) -> Result<VecDbStatus, String> {
        self.vectorizer_service.lock().await.status().await
    }
}


#[async_trait]
impl VecdbSearch for VecDb {
    async fn vecdb_search(
        &self,
        query: String,
        top_n: usize,
        vecdb_scope_filter_mb: Option<String>,
    ) -> Result<SearchResult, String> {
        let t0 = std::time::Instant::now();
        let embedding_mb = fetch_embedding::get_embedding_with_retry(
            self.vecdb_emb_client.clone(),
            &self.constants.endpoint_embeddings_style,
            &self.constants.model_name,
            &self.constants.endpoint_embeddings_template,
            vec![query.clone()],
            &self.cmdline.api_key,
            5
        ).await;
        if embedding_mb.is_err() {
            return Err(embedding_mb.unwrap_err().to_string());
        }
        info!("search query {:?}, it took {:.3}s to vectorize the query", query, t0.elapsed().as_secs_f64());

        let mut handler_locked = self.vecdb_handler.lock().await;
        let t1 = std::time::Instant::now();
        let mut results = match handler_locked.search(&embedding_mb.unwrap()[0], top_n, vecdb_scope_filter_mb).await {
            Ok(res) => res,
            Err(err) => { return Err(err.to_string()) }
        };
        info!("search itself {:.3}s", t1.elapsed().as_secs_f64());
        let mut dist0 = 0.0;
        for rec in results.iter_mut() {
            if dist0 == 0.0 {
                dist0 = rec.distance.abs();
            }
            let last_35_chars = crate::nicer_logs::last_n_chars(&rec.file_path.display().to_string(), 35);
            rec.usefulness = 100.0 - 75.0 * ((rec.distance.abs() - dist0) / (dist0 + 0.01)).max(0.0).min(1.0);
            info!("distance {:.3} -> useful {:.1}, found {}:{}-{}", rec.distance, rec.usefulness, last_35_chars, rec.start_line, rec.end_line);
        }
        Ok(
            SearchResult {
                query_text: query,
                results,
            }
        )
    }
}<|MERGE_RESOLUTION|>--- conflicted
+++ resolved
@@ -28,10 +28,7 @@
     VecdbConstants {
         model_name: caps_locked.default_embeddings_model.clone(),
         embedding_size: caps_locked.size_embeddings.clone(),
-<<<<<<< HEAD
-=======
         vectorizer_n_ctx: caps_locked.embedding_n_ctx,
->>>>>>> 76fe7e91
         tokenizer: tokenizer.clone(),
         endpoint_embeddings_template: caps_locked.endpoint_embeddings_template.clone(),
         endpoint_embeddings_style: caps_locked.endpoint_embeddings_style.clone(),
