use std::sync::Arc;
use std::sync::RwLock as StdRwLock;
use tokio::sync::Mutex as AMutex;
use tokio::sync::RwLock as ARwLock;

use axum::Extension;
use axum::response::Result;
use hyper::{Body, Response, StatusCode};
use serde_json::Value;

use crate::call_validation::{ChatContent, ChatMessage, ChatPost, ChatMode};
use crate::caps::CodeAssistantCaps;
use crate::custom_error::ScratchError;
use crate::at_commands::at_commands::AtCommandsContext;
use crate::git::checkpoints::create_workspace_checkpoint;
use crate::global_context::{is_metadata_supported, GlobalContext, SharedGlobalContext};
use crate::integrations::docker::docker_container_manager::docker_container_check_status_or_start;


pub fn available_tools_by_chat_mode(current_tools: Vec<Value>, chat_mode: &ChatMode) -> Vec<Value> {
    fn filter_out_tools(current_tools: &Vec<Value>, blacklist: &Vec<&str>) -> Vec<Value> {
        current_tools
            .into_iter()
            .filter(|x| {
                x.get("function")
                    .and_then(|x| x.get("name"))
                    .and_then(|tool_name| tool_name.as_str())
                    .map(|tool_name_str| !blacklist.contains(&tool_name_str))
                    .unwrap_or(true)
            })
            .cloned()
            .collect()
    }
    fn keep_tools(current_tools: &Vec<Value>, whitelist: &Vec<&str>) -> Vec<Value> {
        current_tools
            .into_iter()
            .filter(|x| {
                x.get("function")
                    .and_then(|x| x.get("name"))
                    .and_then(|tool_name| tool_name.as_str())
                    .map(|tool_name_str| whitelist.contains(&tool_name_str))
                    .unwrap_or(false)
            })
            .cloned()
            .collect()
    }
    match chat_mode {
        ChatMode::NO_TOOLS => {
            vec![]
        },
        ChatMode::EXPLORE | ChatMode::AGENT => filter_out_tools(&current_tools, &vec!["think"]),
        ChatMode::THINKING_AGENT => filter_out_tools(&current_tools, &vec!["knowledge"]),
        ChatMode::CONFIGURE => filter_out_tools(&current_tools, &vec!["tree", "locate", "knowledge", "search"]),
        ChatMode::PROJECT_SUMMARY => keep_tools(&current_tools, &vec!["cat", "tree", "bash"]),
    }
}

pub const CHAT_TOP_N: usize = 7;

pub async fn lookup_chat_scratchpad(
    caps: Arc<StdRwLock<CodeAssistantCaps>>,
    chat_post: &ChatPost,
) -> Result<(String, String, serde_json::Value, usize, bool, bool, bool), String> {
    let caps_locked = caps.read().unwrap();
    let (model_name, recommended_model_record) =
        crate::caps::which_model_to_use(
            &caps_locked.code_chat_models,
            &chat_post.model,
            &caps_locked.code_chat_default_model,
        )?;
    let (sname, patch) = crate::caps::which_scratchpad_to_use(
        &recommended_model_record.supports_scratchpads,
        &chat_post.scratchpad,
        &recommended_model_record.default_scratchpad,
    )?;
    Ok((
        model_name,
        sname.clone(),
        patch.clone(),
        recommended_model_record.n_ctx,
        recommended_model_record.supports_tools,
        recommended_model_record.supports_multimodality,
        recommended_model_record.supports_clicks,
    ))
}

pub async fn handle_v1_chat_completions(
    // standard openai-style handler
    Extension(gcx): Extension<SharedGlobalContext>,
    body_bytes: hyper::body::Bytes,
) -> Result<Response<Body>, ScratchError> {
    _chat(gcx, &body_bytes, false).await
}

pub async fn handle_v1_chat(
    // less-standard openai-style handler that sends role="context_*" messages first, rewrites the user message
    Extension(gcx): Extension<SharedGlobalContext>,
    body_bytes: hyper::body::Bytes,
) -> Result<Response<Body>, ScratchError> {
    _chat(gcx, &body_bytes, true).await
}

pub fn deserialize_messages_from_post(messages: &Vec<serde_json::Value>) -> Result<Vec<ChatMessage>, ScratchError> {
    let messages: Vec<ChatMessage> = messages.iter()
        .map(|x| serde_json::from_value(x.clone()))
        .collect::<Result<Vec<_>, _>>()
        .map_err(|e| {
            tracing::error!("can't deserialize ChatMessage: {}", e);
            ScratchError::new(StatusCode::BAD_REQUEST, format!("JSON problem: {}", e))
        })?;
    Ok(messages)
}

async fn _chat(
    gcx: Arc<ARwLock<GlobalContext>>,
    body_bytes: &hyper::body::Bytes,
    allow_at: bool
) -> Result<Response<Body>, ScratchError> {
    let mut chat_post: ChatPost = serde_json::from_slice::<ChatPost>(&body_bytes).map_err(|e| {
        tracing::warn!("chat handler cannot parse input:\n{:?}", body_bytes);
        ScratchError::new(StatusCode::BAD_REQUEST, format!("JSON problem: {}", e))
    })?;
    let mut messages = deserialize_messages_from_post(&chat_post.messages)?;

    tracing::info!("chat_mode {:?}", chat_post.meta.chat_mode);

    if chat_post.meta.chat_mode == ChatMode::NO_TOOLS {
        chat_post.tools = None;
    } else {
        if let Some(tools) = &mut chat_post.tools {
            for tool in &mut *tools {
                if let Some(function) = tool.get_mut("function") {
                    function.as_object_mut().unwrap().remove("agentic");
                }
            }
            chat_post.tools = Some(available_tools_by_chat_mode(tools.clone(), &chat_post.meta.chat_mode));
        } else {
            // TODO at some point, get rid of /tools call on client, make so we can have chat_post.tools==None and just fill the tools here
            chat_post.tools = Some(available_tools_by_chat_mode(vec![], &chat_post.meta.chat_mode));
        }
        tracing::info!("tools [{}]", chat_post.tools.as_ref().map_or("".to_string(), |tools| {
            tools.iter()
                .filter_map(|tool| tool.get("function").and_then(|f| f.get("name")).and_then(|n| n.as_str()))
                .collect::<Vec<&str>>()
                .join(", ")
        }));
    }

    let caps = crate::global_context::try_load_caps_quickly_if_not_present(gcx.clone(), 0).await?;
    let (model_name, scratchpad_name, scratchpad_patch, n_ctx, supports_tools, supports_multimodality, supports_clicks) = lookup_chat_scratchpad(
        caps.clone(),
        &chat_post,
    ).await.map_err(|e| {
        ScratchError::new(StatusCode::BAD_REQUEST, format!("{}", e))
    })?;
    if chat_post.parameters.max_new_tokens == 0 {
        chat_post.parameters.max_new_tokens = chat_post.max_tokens;
    }
    if chat_post.parameters.max_new_tokens == 0 {
        chat_post.parameters.max_new_tokens = 1024;
    }
    chat_post.parameters.n = chat_post.n;
    chat_post.parameters.temperature = Some(chat_post.parameters.temperature.unwrap_or(chat_post.temperature.unwrap_or(0.0)));
    chat_post.model = model_name.clone();

    // extra validation to catch {"query": "Frog", "scope": "workspace"}{"query": "Toad", "scope": "workspace"}
    let re = regex::Regex::new(r"\{.*?\}").unwrap();
    for message in messages.iter_mut() {
        if !supports_multimodality {
            if let ChatContent::Multimodal(content) = &message.content {
                if content.iter().any(|el| el.is_image()) {
                    return Err(ScratchError::new(StatusCode::BAD_REQUEST, format!("model '{}' does not support multimodality", model_name)));
                }
            }
            message.content = ChatContent::SimpleText(message.content.content_text_only());
        }

        if let Some(tool_calls) = &mut message.tool_calls {
            for call in tool_calls {
                let args_input = &call.function.arguments;
                let will_it_work: Result<serde_json::Value, _> = serde_json::from_str(args_input);
                if will_it_work.is_ok() {
                    continue;
                }
                tracing::warn!("Failed to parse tool call arguments: {}", will_it_work.err().unwrap());
                let args_corrected_json: serde_json::Value = if let Some(captures) = re.captures(args_input) {
                    let corrected_arg = captures.get(0).unwrap().as_str();
                    tracing::warn!("Invalid JSON found in tool call arguments; using corrected string: {}", corrected_arg);
                    match serde_json::from_str(corrected_arg) {
                        Ok(value) => value,
                        Err(e) => {
                            tracing::warn!("Failed to parse corrected tool call arguments: {}", e);
                            continue;
                        }
                    }
                } else {
                    tracing::warn!("No valid JSON found in tool call arguments.");
                    continue;
                };
                if let Ok(args_corrected) = serde_json::to_string(&args_corrected_json) {
                    tracing::warn!("Correcting tool call arguments from {:?} to {:?}", args_input, args_corrected);
                    call.function.arguments = args_corrected;  // <-------------------------------------------------- correction is saved here
                } else {
                    tracing::warn!("Failed to serialize corrected tool call arguments.");
                }
            }
        }
    }

    let should_execute_remotely = chat_post.meta.chat_remote && !gcx.read().await.cmdline.inside_container;
    if should_execute_remotely {
        docker_container_check_status_or_start(gcx.clone(), &chat_post.meta.chat_id).await
            .map_err(|e| ScratchError::new(StatusCode::INTERNAL_SERVER_ERROR, e))?;
    }

    let meta = {
        if is_metadata_supported(gcx.clone()).await {
            Some(chat_post.meta.clone())
        } else {
            None
        }
    };

    if chat_post.checkpoints_enabled {
        let latest_checkpoint = messages.iter().rev()
            .find(|msg| msg.role == "user" && !msg.checkpoints.is_empty())
            .and_then(|msg| msg.checkpoints.first().cloned());

        if let Some(latest_user_msg) = messages.last_mut().filter(|m| m.role == "user") {
<<<<<<< HEAD
            if [ChatMode::AGENT, ChatMode::CONFIGURE, ChatMode::PROJECT_SUMMARY].contains(&chat_post.meta.chat_mode)
                && latest_user_msg.checkpoints.is_empty() {
=======
            if chat_post.meta.chat_mode.supports_checkpoints() && latest_user_msg.checkpoints.is_empty() {
>>>>>>> e5b7d763
                match create_workspace_checkpoint(gcx.clone(), latest_checkpoint.as_ref(), &chat_post.meta.chat_id).await {
                    Ok((checkpoint, _)) => {
                        tracing::info!("Checkpoint created: {:?}", checkpoint);
                        latest_user_msg.checkpoints = vec![checkpoint];
                    },
                    Err(e) => tracing::error!("Failed to create checkpoint: {}", e),
                };
            }
        }
    }

    // SYSTEM PROMPT WAS HERE


    // chat_post.stream = Some(false);  // for debugging 400 errors that are hard to debug with streaming (because "data: " is not present and the error message is ignored by the library)
    let mut scratchpad = crate::scratchpads::create_chat_scratchpad(
        gcx.clone(),
        caps,
        model_name.clone(),
        &mut chat_post,
        &messages,
        true,
        &scratchpad_name,
        &scratchpad_patch,
        allow_at,
        supports_tools,
        supports_clicks,
    ).await.map_err(|e|
        ScratchError::new(StatusCode::BAD_REQUEST, e)
    )?;
    // if !chat_post.chat_id.is_empty() {
    //     let cache_dir = {
    //         let gcx_locked = gcx.read().await;
    //         gcx_locked.cache_dir.clone()
    //     };
    //     let notes_dir_path = cache_dir.join("chats");
    //     let _ = std::fs::create_dir_all(&notes_dir_path);
    //     let notes_path = notes_dir_path.join(format!("chat{}_{}.json",
    //         chrono::Local::now().format("%Y%m%d"),
    //         chat_post.chat_id,
    //     ));
    //     let _ = std::fs::write(&notes_path, serde_json::to_string_pretty(&chat_post.messages).unwrap());
    // }
    let mut ccx = AtCommandsContext::new(
        gcx.clone(),
        n_ctx,
        CHAT_TOP_N,
        false,
        messages.clone(),
        chat_post.meta.chat_id.clone(),
        should_execute_remotely,
    ).await;
    ccx.subchat_tool_parameters = chat_post.subchat_tool_parameters.clone();
    ccx.postprocess_parameters = chat_post.postprocess_parameters.clone();
    let ccx_arc = Arc::new(AMutex::new(ccx));

    if chat_post.stream == Some(false) {
        crate::restream::scratchpad_interaction_not_stream(
            ccx_arc.clone(),
            &mut scratchpad,
            "chat".to_string(),
            model_name,
            &mut chat_post.parameters,
            chat_post.only_deterministic_messages,
            meta
        ).await
    } else {
        crate::restream::scratchpad_interaction_stream(
            ccx_arc.clone(),
            scratchpad,
            "chat-stream".to_string(),
            model_name,
            chat_post.parameters.clone(),
            chat_post.only_deterministic_messages,
            meta
        ).await
    }
}<|MERGE_RESOLUTION|>--- conflicted
+++ resolved
@@ -227,12 +227,7 @@
             .and_then(|msg| msg.checkpoints.first().cloned());
 
         if let Some(latest_user_msg) = messages.last_mut().filter(|m| m.role == "user") {
-<<<<<<< HEAD
-            if [ChatMode::AGENT, ChatMode::CONFIGURE, ChatMode::PROJECT_SUMMARY].contains(&chat_post.meta.chat_mode)
-                && latest_user_msg.checkpoints.is_empty() {
-=======
             if chat_post.meta.chat_mode.supports_checkpoints() && latest_user_msg.checkpoints.is_empty() {
->>>>>>> e5b7d763
                 match create_workspace_checkpoint(gcx.clone(), latest_checkpoint.as_ref(), &chat_post.meta.chat_id).await {
                     Ok((checkpoint, _)) => {
                         tracing::info!("Checkpoint created: {:?}", checkpoint);
