--- conflicted
+++ resolved
@@ -1,14 +1,11 @@
 import React from "react";
 import { Text, Container, Box, Flex, Button, Link } from "@radix-ui/themes";
-<<<<<<< HEAD
 import {
   DiffMessage,
   DiffStateResponse,
+  isDiffErrorResponseData,
   type DiffChunk,
 } from "../../services/refact";
-=======
-import { isDiffErrorResponseData, type DiffChunk } from "../../services/refact";
->>>>>>> 32fff25a
 import { ScrollArea } from "../ScrollArea";
 import styles from "./ChatContent.module.css";
 import { filename } from "../../utils";
@@ -21,12 +18,9 @@
   useDiffStateQuery,
   useConfig,
   useDiffPreview,
-<<<<<<< HEAD
   useEventsBusForIDE,
-=======
   useAppDispatch,
   useAppSelector,
->>>>>>> 32fff25a
 } from "../../hooks";
 import {
   clearWarning,
@@ -192,7 +186,6 @@
 }> = ({ diffs }) => {
   const [open, setOpen] = React.useState(false);
 
-<<<<<<< HEAD
   return (
     <Collapsible.Root open={open} onOpenChange={setOpen}>
       <Collapsible.Trigger asChild>
@@ -207,91 +200,6 @@
         <DiffForm diffs={diffs} />
       </Collapsible.Content>
     </Collapsible.Root>
-=======
-  const diffStateRequest = useDiffStateQuery({ chunks, toolCallId });
-
-  const { onPreview, previewResult: _previewResult } = useDiffPreview(chunks);
-
-  const { onSubmit, result: _result } = useDiffApplyMutation();
-  const dispatch = useAppDispatch();
-
-  const groupedDiffs: Record<string, DiffWithStatus[]> = React.useMemo(() => {
-    const diffWithStatus = chunks.map((diff, index) => {
-      return {
-        ...diff,
-        // state: result.data?.state[index] ?? 0,
-        can_apply: diffStateRequest.data?.can_apply[index] ?? false,
-        applied: diffStateRequest.data?.state[index] ?? false,
-        index,
-      };
-    });
-
-    return groupBy(diffWithStatus, (diff) => diff.file_name);
-  }, [chunks, diffStateRequest]);
-
-  const handleDiffApplySubmit = (toApply: boolean[]) => {
-    onSubmit({ chunks, toApply, toolCallId })
-      .unwrap()
-      .then((payload) => {
-        let data = null;
-        if (!Array.isArray(payload)) {
-          return;
-        }
-        data = payload[0];
-
-        if (isDiffErrorResponseData(data)) {
-          if (data.detail) {
-            const [warning, filePath] = data.detail.split("\n")[0].split("'");
-            const normalizedPath = filePath.startsWith("\\\\?\\")
-              ? filePath.substring(4).replace(/\\/g, "/")
-              : filePath;
-
-            const reason = data.detail.split("\n")[1];
-            dispatch(setWarning([[warning, normalizedPath].join(" "), reason]));
-          }
-        }
-      })
-      .catch((error: FetchBaseQueryError) => {
-        if (error.status === "FETCH_ERROR") {
-          dispatch(
-            setWarning([
-              "Failed to apply diff chunk",
-              "Reason: Connection lost with LSP server",
-            ]),
-          );
-        }
-      });
-  };
-
-  // if (diffStateRequest.isFetching) return null;
-  // if (diffStateRequest.isError) return null;
-  // if (!diffStateRequest.data) return null;
-
-  return (
-    <Container>
-      <Collapsible.Root open={open} onOpenChange={setOpen}>
-        <Collapsible.Trigger asChild>
-          <Flex gap="2" align="center">
-            <Text weight="light" size="1">
-              <DiffTitle diffs={groupedDiffs} />
-            </Text>
-            <Chevron open={open} />
-          </Flex>
-        </Collapsible.Trigger>
-        <Collapsible.Content>
-          <DiffForm
-            onSubmit={handleDiffApplySubmit}
-            onPreview={onPreview}
-            loading={diffStateRequest.isLoading}
-            diffs={groupedDiffs}
-            openFile={() => {
-              // TODO:
-            }}
-          />
-        </Collapsible.Content>
-      </Collapsible.Root>
-    </Container>
->>>>>>> 32fff25a
   );
 };
 
@@ -303,19 +211,11 @@
 };
 
 export const DiffForm: React.FC<{
-<<<<<<< HEAD
   diffs: Record<string, DiffStateResponse[]>;
 }> = ({ diffs }) => {
   const { onSubmit, result: _result } = useDiffApplyMutation();
   const { onPreview, previewResult: _previewResult } = useDiffPreview();
   const { openFile } = useEventsBusForIDE();
-=======
-  diffs: Record<string, DiffWithStatus[]>;
-  loading: boolean;
-  onSubmit: (toApply: boolean[]) => void;
-  onPreview: (toApply: boolean[]) => void | Promise<void>;
-  openFile: (file: { file_name: string; line?: number }) => void;
-}> = ({ diffs, loading, onSubmit, onPreview, openFile }) => {
   const dispatch = useAppDispatch();
   const warning = useAppSelector(getWarningMessage);
   const onClearWarning = React.useCallback(
@@ -323,16 +223,54 @@
     [dispatch],
   );
 
->>>>>>> 32fff25a
   const { host } = useConfig();
+
+  const handleDiffApplySubmit = React.useCallback(
+    (chunks: DiffChunk[], toApply: boolean[]) => {
+      onSubmit({ chunks, toApply })
+        .unwrap()
+        .then((payload) => {
+          let data = null;
+          if (!Array.isArray(payload)) {
+            return;
+          }
+          data = payload[0];
+
+          if (isDiffErrorResponseData(data)) {
+            if (data.detail) {
+              const [warning, filePath] = data.detail.split("\n")[0].split("'");
+              const normalizedPath = filePath.startsWith("\\\\?\\")
+                ? filePath.substring(4).replace(/\\/g, "/")
+                : filePath;
+
+              const reason = data.detail.split("\n")[1];
+              dispatch(
+                setWarning([[warning, normalizedPath].join(" "), reason]),
+              );
+            }
+          }
+        })
+        .catch((error: FetchBaseQueryError) => {
+          if (error.status === "FETCH_ERROR") {
+            dispatch(
+              setWarning([
+                "Failed to apply diff chunk",
+                "Reason: Connection lost with LSP server",
+              ]),
+            );
+          }
+        });
+    },
+    [dispatch, onSubmit],
+  );
 
   const handleToggle = React.useCallback(
     (diffs: DiffStateResponse[], apply: boolean) => {
       const chunks = diffs.map((diff) => diff.chunk);
       const toApply = diffs.map((_diff) => apply);
-      void onSubmit({ chunks, toApply });
+      handleDiffApplySubmit(chunks, toApply);
     },
-    [onSubmit],
+    [handleDiffApplySubmit],
   );
 
   const handlePreview = React.useCallback(
