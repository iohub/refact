--- conflicted
+++ resolved
@@ -23,12 +23,9 @@
     canPaste: true,
     onNewFileClick: noop,
     onPasteClick: noop,
-<<<<<<< HEAD
     addOrRemoveDiff: noop,
     getDiffByIndex: () => null,
-=======
     chatKey: "test",
->>>>>>> 71546eed
   },
 } satisfies Meta<typeof ChatContent>;
 
@@ -51,7 +48,6 @@
   },
 };
 
-<<<<<<< HEAD
 export const WithDiffs: Story = {
   args: {
     messages: CHAT_WITH_DIFFS,
@@ -61,18 +57,17 @@
 export const WithDiffActions = {
   args: {
     messages: CHAT_WITH_DIFF_ACTIONS.messages,
-    getDiffByIndex: (index: number) =>
-      CHAT_WITH_DIFF_ACTIONS.applied_diffs["diff-" + index],
+    getDiffByIndex: (key: string) => CHAT_WITH_DIFF_ACTIONS.applied_diffs[key],
   },
 };
 
 export const LargeDiff = {
   args: {
     messages: LARGE_DIFF.messages,
-    getDiffByIndex: (index: number) =>
-      LARGE_DIFF.applied_diffs["diff-" + index],
+    getDiffByIndex: (key: string) => LARGE_DIFF.applied_diffs[key],
   },
-=======
+};
+
 export const Empty: Story = {
   args: {
     ...meta.args,
@@ -85,5 +80,4 @@
       </ConfigProvider>
     ),
   ],
->>>>>>> 71546eed
 };