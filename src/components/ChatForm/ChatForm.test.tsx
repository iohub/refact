import { render } from "../../utils/test-utils";
import { describe, expect, test, vi } from "vitest";
import { ChatForm, ChatFormProps } from "./ChatForm";
import { ConfigProvider } from "../../contexts/config-context";
import React from "react";
import { SYSTEM_PROMPTS } from "../../__fixtures__";

const noop = () => ({});

const App: React.FC<Partial<ChatFormProps>> = (props) => {
  const defaultProps: ChatFormProps = {
    removePreviewFileByName: noop,
    selectedSnippet: { code: "", language: "", path: "", basename: "" },
    onSubmit: noop,
    isStreaming: false,
    onStopStreaming: noop,
    onSetChatModel: noop,
    model: "gpt-3.5-turbo",
    caps: {
      fetching: false,
      default_cap: "foo",
      available_caps: [],
      error: "",
    },
    error: "",
    clearError: noop,
    showControls: true,
    hasContextFile: false,
    commands: {
      completions: [],
      replace: [-1, -1],
      is_cmd_executable: false,
    },
    requestCommandsCompletion: noop,
    requestPreviewFiles: noop,
    attachFile: {
      name: "",
      line1: null,
      line2: null,
      can_paste: false,
      attach: false,
      path: "",
      cursor: null,
    },
    setSelectedCommand: noop,
    filesInPreview: [],
    onTextAreaHeightChange: noop,
    requestCaps: noop,
    prompts: SYSTEM_PROMPTS,
    onSetSystemPrompt: noop,
    selectedSystemPrompt: null,
    ...props,
  };

  return (
    <ConfigProvider
      config={{
        host: "web",
        features: {
          vecdb: true,
          ast: true,
        },
      }}
    >
      <ChatForm {...defaultProps} />
    </ConfigProvider>
  );
};

describe("ChatForm", () => {
  test("when I push enter it should call onSubmit", async () => {
    const fakeOnSubmit = vi.fn();

    const { user, ...app } = render(<App onSubmit={fakeOnSubmit} />);

    const textarea: HTMLTextAreaElement | null =
      app.container.querySelector("textarea");
    expect(textarea).not.toBeNull();
    if (textarea) {
      await user.type(textarea, "hello");
      await user.type(textarea, "{Enter}");
    }

    expect(fakeOnSubmit).toHaveBeenCalled();
  });

  test("when I hole shift and push enter it should not call onSubmit", async () => {
    const fakeOnSubmit = vi.fn();

    const { user, ...app } = render(<App onSubmit={fakeOnSubmit} />);
    const textarea = app.container.querySelector("textarea");
    expect(textarea).not.toBeNull();
    if (textarea) {
      await user.type(textarea, "hello");
      await user.type(textarea, "{Shift>}{enter}{/Shift}");
    }
    expect(fakeOnSubmit).not.toHaveBeenCalled();
  });

  test("checkbox workspace", async () => {
    const fakeOnSubmit = vi.fn();
    const { user, ...app } = render(<App onSubmit={fakeOnSubmit} />);

    const label = app.queryByText("Search workspace");
    expect(label).not.toBeNull();
    const btn = label?.querySelector("button");
    // eslint-disable-next-line @typescript-eslint/no-non-null-assertion
    await user.click(btn!);
    // eslint-disable-next-line @typescript-eslint/no-non-null-assertion
    const textarea = app.container.querySelector("textarea")!;
    await user.type(textarea, "foo");
    await user.keyboard("{Enter}");
<<<<<<< HEAD
    expect(fakeOnSubmit).toHaveBeenCalledWith(
      "@workspace\n@local-notes-to-self\nfoo\n",
    );
=======
    const expected = "@workspace\nfoo\n";
    expect(fakeOnSubmit).toHaveBeenCalledWith(expected);
>>>>>>> 64957d92
  });

  test("checkbox lookup symbols", async () => {
    const fakeOnSubmit = vi.fn();
    const activeFile = {
      name: "foo.txt",
      line1: 1,
      line2: 2,
      can_paste: false,
      attach: false,
      path: "path/to/foo.txt",
      cursor: 2,
    };
    const { user, ...app } = render(
      <App onSubmit={fakeOnSubmit} attachFile={activeFile} />,
    );

    const label = app.queryByText(/Lookup symbols/);
    expect(label).not.toBeNull();
    const btn = label?.querySelector("button");
    // eslint-disable-next-line @typescript-eslint/no-non-null-assertion
    await user.click(btn!);
    // eslint-disable-next-line @typescript-eslint/no-non-null-assertion
    const textarea = app.container.querySelector("textarea")!;
    await user.type(textarea, "foo");
    await user.keyboard("{Enter}");
<<<<<<< HEAD
    expect(fakeOnSubmit).toHaveBeenCalledWith(
      `@file ${activeFile.path}:${activeFile.line1}-${activeFile.line2}\n@symbols-at ${activeFile.path}:${activeFile.cursor}\n@local-notes-to-self\nfoo\n`,
    );
=======
    const epexted = `@file ${activeFile.path}:${activeFile.line1}-${activeFile.line2}\n@symbols-at ${activeFile.path}:${activeFile.cursor}\nfoo\n`;

    expect(fakeOnSubmit).toHaveBeenCalledWith(epexted);
>>>>>>> 64957d92
  });

  test("checkbox snippet", async () => {
    // skipped because if the snippet is there on the first render it's automatically appened
    const fakeOnSubmit = vi.fn();
    const snippet = {
      language: "python",
      code: "print(1)",
      path: "/Users/refact/projects/print1.py",
      basename: "print1.py",
    };
    const { user, ...app } = render(<App onSubmit={fakeOnSubmit} />);

    app.rerender(<App onSubmit={fakeOnSubmit} selectedSnippet={snippet} />);

    const label = app.queryByText(/Selected \d* lines/);
    expect(label).not.toBeNull();
    // eslint-disable-next-line @typescript-eslint/no-non-null-assertion
    const textarea = app.container.querySelector("textarea")!;
    await user.type(textarea, "foo");
    await user.keyboard("{Enter}");
    const markdown = "```python\nprint(1)\n```\n";
<<<<<<< HEAD
    expect(fakeOnSubmit).toHaveBeenCalledWith(
      `@local-notes-to-self\n${markdown}\nfoo\n`,
    );
=======
    const expected = `${markdown}\nfoo\n`;
    expect(fakeOnSubmit).toHaveBeenCalledWith(expected);
>>>>>>> 64957d92
  });
});<|MERGE_RESOLUTION|>--- conflicted
+++ resolved
@@ -110,14 +110,8 @@
     const textarea = app.container.querySelector("textarea")!;
     await user.type(textarea, "foo");
     await user.keyboard("{Enter}");
-<<<<<<< HEAD
-    expect(fakeOnSubmit).toHaveBeenCalledWith(
-      "@workspace\n@local-notes-to-self\nfoo\n",
-    );
-=======
     const expected = "@workspace\nfoo\n";
     expect(fakeOnSubmit).toHaveBeenCalledWith(expected);
->>>>>>> 64957d92
   });
 
   test("checkbox lookup symbols", async () => {
@@ -144,15 +138,9 @@
     const textarea = app.container.querySelector("textarea")!;
     await user.type(textarea, "foo");
     await user.keyboard("{Enter}");
-<<<<<<< HEAD
-    expect(fakeOnSubmit).toHaveBeenCalledWith(
-      `@file ${activeFile.path}:${activeFile.line1}-${activeFile.line2}\n@symbols-at ${activeFile.path}:${activeFile.cursor}\n@local-notes-to-self\nfoo\n`,
-    );
-=======
     const epexted = `@file ${activeFile.path}:${activeFile.line1}-${activeFile.line2}\n@symbols-at ${activeFile.path}:${activeFile.cursor}\nfoo\n`;
 
     expect(fakeOnSubmit).toHaveBeenCalledWith(epexted);
->>>>>>> 64957d92
   });
 
   test("checkbox snippet", async () => {
@@ -175,13 +163,7 @@
     await user.type(textarea, "foo");
     await user.keyboard("{Enter}");
     const markdown = "```python\nprint(1)\n```\n";
-<<<<<<< HEAD
-    expect(fakeOnSubmit).toHaveBeenCalledWith(
-      `@local-notes-to-self\n${markdown}\nfoo\n`,
-    );
-=======
     const expected = `${markdown}\nfoo\n`;
     expect(fakeOnSubmit).toHaveBeenCalledWith(expected);
->>>>>>> 64957d92
   });
 });