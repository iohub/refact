import { useEffect, useReducer, useCallback, useMemo } from "react";
import {
  type ChatContextFile,
  type ChatMessages,
  type ChatResponse,
  isChatContextFileMessage,
  isChatContextFileDelta,
  isAssistantMessage,
  isAssistantDelta,
  isToolCallDelta,
  isToolResponse,
  isChatResponseChoice,
  ToolCommand,
  CodeChatModel,
  ContextMemory,
  DiffChunk,
  isDiffResponse,
  ChatMessage,
<<<<<<< HEAD
  isDiffMessage,
=======
  isPlainTextResponse,
>>>>>>> 8fad9fdd
} from "../../services/refact";
import { v4 as uuidv4 } from "uuid";
import {
  EVENT_NAMES_TO_CHAT,
  EVENT_NAMES_FROM_CHAT,
  type BaseAction,
  type ChatThread,
  isResponseToChat,
  isBackupMessages,
  isRestoreChat,
  isChatDoneStreaming,
  isChatErrorStreaming,
  isChatClearError,
  isChatReceiveCaps,
  isRequestCapsFromChat,
  isCreateNewChat,
  isChatReceiveCapsError,
  isSetChatModel,
  isSetDisableChat,
  isActiveFileInfo,
  type NewFileFromChat,
  type PasteDiffFromChat,
  type ReadyMessage,
  type RequestAtCommandCompletion,
  isReceiveAtCommandCompletion,
  type SetSelectedAtCommand,
  isReceiveAtCommandPreview,
  isChatUserMessageResponse,
  isChatSetLastModelUsed,
  isSetSelectedSnippet,
  isRemovePreviewFileByName,
  type RemovePreviewFileByName,
  isSetPreviousMessagesLength,
  setPreviousMessagesLength,
  type Snippet,
  isReceiveTokenCount,
  type FileInfo,
  type ChatSetSelectedSnippet,
  type CreateNewChatThread,
  type SaveChatFromChat,
  isReceivePrompts,
  isRequestPrompts,
  isReceivePromptsError,
  type RequestPrompts,
  isSetSelectedSystemPrompt,
  type SetSelectedSystemPrompt,
  type SystemPrompts,
  RequestPreviewFiles,
  type CommandCompletionResponse,
  type ToolResult,
  isSetTakeNotes,
  SetTakeNotes,
  RequestTools,
  isRecieveTools,
  SetUseTools,
  QuestionFromChat,
  isSetUseTools,
  SetEnableSend,
  isSetEnableSend,
  TakeNotesFromChat,
  RequestDiffAppliedChunks,
  isRequestDiffAppliedChunks,
  isBaseAction,
  isRecieveDiffAppliedChunks,
  isRecieveDiffAppliedChunksError,
  RequestDiffOpperation,
  isRequestDiffOpperation,
  isRecieveDiffOpperationResult,
  isRecieveDiffOpperationError,
} from "../../events";
import { usePostMessage } from "../usePostMessage";
import { useDebounceCallback } from "usehooks-ts";
import { TAKE_NOTE_MESSAGE, mergeToolCalls } from "./utils";
import { parseOrElse } from "../../utils";
import { DiffAppliedStateResponse } from "../../services/refact/diffs";

export function formatChatResponse(
  messages: ChatMessages,
  response: ChatResponse,
): ChatMessages {
  if (isChatUserMessageResponse(response)) {
    if (response.role === "context_file") {
      const content = parseOrElse<ChatContextFile[]>(response.content, []);
      return [...messages, [response.role, content]];
    } else if (response.role === "context_memory") {
      const content = parseOrElse<ContextMemory[]>(response.content, []);
      return [...messages, [response.role, content]];
    }

    return [...messages, [response.role, response.content]];
  }

  if (isToolResponse(response)) {
    const { tool_call_id, content, finish_reason } = response;
    const toolResult: ToolResult = { tool_call_id, content, finish_reason };
    return [...messages, [response.role, toolResult]];
  }

<<<<<<< HEAD
  if (isDiffResponse(response)) {
    const content = parseOrElse<DiffChunk[]>(response.content, []);
    return [...messages, [response.role, content]];
=======
  if (isPlainTextResponse(response)) {
    return [...messages, [response.role, response.content]];
>>>>>>> 8fad9fdd
  }

  if (!isChatResponseChoice(response)) {
    // console.log("Not a good response");
    // console.log(response);
    return messages;
  }

  return response.choices.reduce<ChatMessages>((acc, cur) => {
    if (isChatContextFileDelta(cur.delta)) {
      return acc.concat([[cur.delta.role, cur.delta.content]]);
    }

    if (
      acc.length === 0 &&
      "content" in cur.delta &&
      typeof cur.delta.content === "string" &&
      cur.delta.role
    ) {
      if (cur.delta.role === "assistant") {
        return acc.concat([
          [cur.delta.role, cur.delta.content, cur.delta.tool_calls],
        ]);
      }
      // TODO: narrow this
      const message = [cur.delta.role, cur.delta.content] as ChatMessage;
      return acc.concat([message]);
    }

    const lastMessage = acc[acc.length - 1];

    if (isToolCallDelta(cur.delta)) {
      if (!isAssistantMessage(lastMessage)) {
        return acc.concat([
          ["assistant", cur.delta.content ?? "", cur.delta.tool_calls],
        ]);
      }

      const last = acc.slice(0, -1);
      const collectedCalls = lastMessage[2] ?? [];
      const calls = mergeToolCalls(collectedCalls, cur.delta.tool_calls);
      const content = cur.delta.content;
      const message = content ? lastMessage[1] + content : lastMessage[1];

      return last.concat([["assistant", message, calls]]);
    }

    if (
      isAssistantMessage(lastMessage) &&
      isAssistantDelta(cur.delta) &&
      typeof cur.delta.content === "string"
    ) {
      const last = acc.slice(0, -1);
      const currentMessage = lastMessage[1] ?? "";
      const toolCalls = lastMessage[2];
      return last.concat([
        ["assistant", currentMessage + cur.delta.content, toolCalls],
      ]);
    } else if (
      isAssistantDelta(cur.delta) &&
      typeof cur.delta.content === "string"
    ) {
      return acc.concat([["assistant", cur.delta.content]]);
    } else if (cur.delta.role === "assistant") {
      // empty message from JB
      return acc;
    }

    if (cur.delta.role === null || cur.finish_reason !== null) {
      return acc;
    }

    // console.log("Fall though");
    // console.log({ cur, lastMessage });

    return acc;
  }, messages);
}

export function reducer(postMessage: typeof window.postMessage) {
  return function (state: ChatState, action: BaseAction): ChatState {
    const isThisChat = Boolean(
      action.payload?.id && action.payload.id === state.chat.id,
    );

    function maybeTakeNotes() {
      if (!state.take_notes || state.chat.messages.length === 0) return;
      const messagesWithNote: ChatMessages = [
        ...state.chat.messages,
        ["user", TAKE_NOTE_MESSAGE],
      ];

      const notes: TakeNotesFromChat = {
        type: EVENT_NAMES_FROM_CHAT.TAKE_NOTES,
        payload: { ...state.chat, messages: messagesWithNote },
      };

      postMessage(notes);
    }

    // console.log(action.type, { isThisChat, action });
    // console.log(action.payload);

    if (isThisChat && isSetDisableChat(action)) {
      return {
        ...state,
        streaming: action.payload.disable,
        waiting_for_response: action.payload.disable,
      };
    }

    if (isThisChat && isResponseToChat(action)) {
      const hasUserMessage = isChatUserMessageResponse(action.payload);

      const current = hasUserMessage
        ? state.chat.messages.slice(0, state.previous_message_length)
        : state.chat.messages;
      const messages = formatChatResponse(current, action.payload);

      return {
        ...state,
        files_in_preview: [],
        waiting_for_response: false,
        streaming: true,
        previous_message_length: messages.length,
        chat: {
          ...state.chat,
          messages,
        },
      };
    }

    if (!isThisChat && isResponseToChat(action)) {
      if (!(action.payload.id in state.chat_cache)) {
        return state;
      }
      if (isChatUserMessageResponse(action.payload)) {
        return state;
      }

      const chat_cache = { ...state.chat_cache };
      const chat = chat_cache[action.payload.id];
      const messages = formatChatResponse(chat.messages, action.payload);
      chat_cache[action.payload.id] = {
        ...chat,
        messages,
      };
      return {
        ...state,
        chat_cache,
      };
    }

    if (isThisChat && isBackupMessages(action)) {
      return {
        ...state,
        error: null,
        chat: {
          ...state.chat,
          messages: action.payload.messages,
        },
        previous_message_length: action.payload.messages.length - 1,
      };
    }

    if (isThisChat && isRestoreChat(action)) {
      if (!state.streaming) {
        maybeTakeNotes();
      }

      const new_chat_id = action.payload.chat.id;
      const chat_cache = { ...state.chat_cache };

      let messages: ChatMessages | undefined = undefined;

      if (new_chat_id in chat_cache) {
        messages = chat_cache[new_chat_id].messages;
      }

      if (messages === undefined) {
        messages = action.payload.chat.messages.map((message) => {
          if (message[0] === "context_file" && typeof message[1] === "string") {
            let file: ChatContextFile[] = [];
            try {
              file = JSON.parse(message[1]) as ChatContextFile[];
            } catch {
              file = [];
            }
            return [message[0], file];
          }

          return message;
        });
      }

      if (state.streaming) {
        chat_cache[state.chat.id] = state.chat;
      }

      const lastAssistantMessage = messages.reduce((count, message, index) => {
        if (message[0] === "assistant") return index + 1;
        return count;
      }, 0);

      return {
        ...state,
        waiting_for_response: false,
        prevent_send: true,
        streaming: false,
        error: null,
        previous_message_length: lastAssistantMessage,
        chat: {
          ...state.chat,
          ...action.payload.chat,
          messages,
        },
        chat_cache,
        selected_snippet: action.payload.snippet ?? state.selected_snippet,
        take_notes: false,
      };
    }

    if (isThisChat && isCreateNewChat(action)) {
      const nextState = createInitialState();
      const chat_cache = { ...state.chat_cache };

      if (state.streaming) {
        chat_cache[state.chat.id] = state.chat;
      } else {
        maybeTakeNotes();
      }

      return {
        ...nextState,
        chat: {
          ...nextState.chat,
          model: state.chat.model,
        },
        chat_cache,
        selected_snippet: action.payload?.snippet ?? state.selected_snippet,
      };
    }

    if (isRequestCapsFromChat(action)) {
      return {
        ...state,
        caps: {
          ...state.caps,
          fetching: true,
        },
      };
    }

    if (isThisChat && isChatReceiveCaps(action)) {
      // TODO: check caps that the model supports tools
      const default_cap = action.payload.caps.code_chat_default_model;
      const available_caps = action.payload.caps.code_chat_models;
      const cap_names = Object.keys(available_caps);
      const error = cap_names.length === 0 ? "No available caps" : null;
      // const cap = state.chat.model || default_cap
      // const tools = available_caps[cap].supports_tools

      return {
        ...state,
        error,
        caps: {
          fetching: false,
          default_cap: default_cap || cap_names[0] || "",
          available_caps,
          error: null,
        },
      };
    }

    if (isThisChat && isChatReceiveCapsError(action)) {
      const error =
        state.error === null && state.caps.error === null
          ? action.payload.message
          : state.error;
      return {
        ...state,
        error: error,
        caps: {
          ...state.caps,
          fetching: false,
          error: action.payload.message,
        },
      };
    }

    if (isThisChat && isChatDoneStreaming(action)) {
      postMessage({
        type: EVENT_NAMES_FROM_CHAT.SAVE_CHAT,
        payload: state.chat,
      });

      return {
        ...state,
        prevent_send: false,
        waiting_for_response: false,
        streaming: false,
      };
    }

    if (!isThisChat && isChatDoneStreaming(action)) {
      if (!(action.payload.id in state.chat_cache)) {
        return state;
      }

      const chat = state.chat_cache[action.payload.id];
      const chat_cache = { ...state.chat_cache };
      // eslint-disable-next-line @typescript-eslint/no-dynamic-delete
      delete chat_cache[action.payload.id];
      postMessage({
        type: EVENT_NAMES_FROM_CHAT.SAVE_CHAT,
        payload: chat,
      });

      return {
        ...state,
        chat_cache,
      };
    }

    if (isThisChat && isChatErrorStreaming(action)) {
      return {
        ...state,
        streaming: false,
        prevent_send: true,
        waiting_for_response: false,
        error:
          typeof action.payload.message === "string"
            ? action.payload.message
            : "Error streaming",
      };
    }

    if (isThisChat && isChatClearError(action)) {
      return {
        ...state,
        error: null,
      };
    }

    if (isThisChat && isSetChatModel(action)) {
      return {
        ...state,
        chat: {
          ...state.chat,
          model: action.payload.model,
        },
      };
    }

    if (isThisChat && isActiveFileInfo(action)) {
      return {
        ...state,
        active_file: {
          ...state.active_file,
          ...action.payload.file,
        },
      };
    }

    if (isThisChat && isReceiveAtCommandCompletion(action)) {
      return {
        ...state,
        commands: {
          completions: action.payload.completions,
          replace: action.payload.replace,
          is_cmd_executable: action.payload.is_cmd_executable,
        },
      };
    }

    if (isThisChat && isReceiveAtCommandPreview(action)) {
      const filesInPreview = action.payload.preview.reduce<ChatContextFile[]>(
        (acc, curr) => {
          const files = curr[1];
          return [...acc, ...files];
        },
        [],
      );

      return {
        ...state,
        files_in_preview: filesInPreview,
      };
    }

    // TODO: this may need to be set by the editor
    if (isThisChat && isChatSetLastModelUsed(action)) {
      return {
        ...state,
        chat: {
          ...state.chat,
          model: action.payload.model,
        },
      };
    }

    if (isThisChat && isSetSelectedSnippet(action)) {
      return {
        ...state,
        selected_snippet: action.payload.snippet,
      };
    }

    if (isThisChat && isRemovePreviewFileByName(action)) {
      const previewFiles = state.files_in_preview.filter(
        (file) => file.file_name !== action.payload.name,
      );
      return {
        ...state,
        files_in_preview: previewFiles,
      };
    }

    if (isThisChat && isSetPreviousMessagesLength(action)) {
      return {
        ...state,
        previous_message_length: action.payload.message_length,
      };
    }

    if (isThisChat && isReceiveTokenCount(action)) {
      return {
        ...state,
        tokens: action.payload.tokens,
      };
    }

    if (isThisChat && isRequestPrompts(action)) {
      return {
        ...state,
        system_prompts: {
          ...state.system_prompts,
          fetching: true,
        },
      };
    }

    if (isThisChat && isReceivePrompts(action)) {
      const maybeDefault: string | null =
        "default" in action.payload.prompts
          ? action.payload.prompts.default.text
          : null;
      return {
        ...state,
        selected_system_prompt: state.selected_system_prompt ?? maybeDefault,
        system_prompts: {
          error: null,
          fetching: false,
          prompts: action.payload.prompts,
        },
      };
    }

    if (isThisChat && isReceivePromptsError(action)) {
      return {
        ...state,
        error: state.system_prompts.error ? null : action.payload.error,
        system_prompts: {
          ...state.system_prompts,
          error: action.payload.error,
          fetching: false,
        },
      };
    }

    if (isThisChat && isSetSelectedSystemPrompt(action)) {
      return {
        ...state,
        selected_system_prompt: action.payload.prompt,
      };
    }

    if (isThisChat && isSetTakeNotes(action)) {
      return {
        ...state,
        take_notes: action.payload.take_notes,
      };
    }

    if (isThisChat && isRecieveTools(action)) {
      const { tools } = action.payload;
      if (tools.length === 0) {
        return {
          ...state,
          tools: [],
          use_tools: false,
        };
      }

      return {
        ...state,
        tools,
      };
    }

    if (isThisChat && isSetUseTools(action)) {
      return {
        ...state,
        use_tools: action.payload.use_tools,
      };
    }

    if (isThisChat && isSetEnableSend(action)) {
      return {
        ...state,
        prevent_send: !action.payload.enable_send,
      };
    }

    // if (isThisChat && isRequestDiffAppliedChunks(action)) {
    //   console.log(action);
    // }

    if (isThisChat && isRequestDiffAppliedChunks(action)) {
      const maybeDif =
        action.payload.diff_id in state.chat.applied_diffs
          ? {
              ...state.chat.applied_diffs[action.payload.diff_id],
              fetching: true,
              error: null,
            }
          : {
              fetching: true,
              error: null,
              diff_id: action.payload.diff_id,
            };
      return {
        ...state,
        chat: {
          ...state.chat,
          applied_diffs: {
            ...state.chat.applied_diffs,
            [action.payload.diff_id]: maybeDif,
          },
        },
      };
    }

    if (isThisChat && isRecieveDiffAppliedChunks(action)) {
      const diff: DiffChunkStatus = {
        ...state.chat.applied_diffs[action.payload.diff_id],
        fetching: false,
        error: null,
        state: action.payload.applied_chunks,
        can_apply: action.payload.can_apply,
      };

      const applied_diffs = {
        ...state.chat.applied_diffs,
        [action.payload.diff_id]: diff,
      };

      return {
        ...state,
        chat: {
          ...state.chat,
          applied_diffs,
        },
      };
    }

    if (isThisChat && isRecieveDiffAppliedChunksError(action)) {
      const diff = {
        ...state.chat.applied_diffs[action.payload.diff_id],
        fetching: false,
        error: action.payload.reason,
      };

      const applied_diffs = {
        ...state.chat.applied_diffs,
        [action.payload.diff_id]: diff,
      };

      return {
        ...state,
        chat: {
          ...state.chat,
          applied_diffs,
        },
      };
    }

    if (isThisChat && isRequestDiffOpperation(action)) {
      if (!(action.payload.diff_id in state.chat.applied_diffs)) return state;
      const diff: DiffChunkStatus = {
        ...state.chat.applied_diffs[action.payload.diff_id],
        fetching: true,
      };
      const applied_diffs = {
        ...state.chat.applied_diffs,
        [action.payload.diff_id]: diff,
      };

      return {
        ...state,
        chat: {
          ...state.chat,
          applied_diffs,
        },
      };
    }

    if (isThisChat && isRecieveDiffOpperationResult(action)) {
      if (!(action.payload.diff_id in state.chat.applied_diffs)) return state;
      const diff: DiffChunkStatus = {
        ...state.chat.applied_diffs[action.payload.diff_id],
        state: action.payload.state,
        fetching: false,
      };
      const applied_diffs = {
        ...state.chat.applied_diffs,
        [action.payload.diff_id]: diff,
      };
      return {
        ...state,
        chat: {
          ...state.chat,
          applied_diffs,
        },
      };
    }

    if (isThisChat && isRecieveDiffOpperationError(action)) {
      if (!(action.payload.diff_id in state.chat.applied_diffs)) return state;
      const diff: DiffChunkStatus = {
        ...state.chat.applied_diffs[action.payload.diff_id],
        fetching: false,
        error: action.payload.reason,
      };

      const applied_diffs = {
        ...state.chat.applied_diffs,
        [action.payload.diff_id]: diff,
      };

      return {
        ...state,
        chat: {
          ...state.chat,
          applied_diffs,
        },
      };
    }

    return state;
  };
}

export type ChatCapsState = {
  fetching: boolean;
  default_cap: string;
  // available_caps: string[];
  available_caps: Record<string, CodeChatModel>;
  error: null | string;
};

export type DiffChunkStatus = Partial<DiffAppliedStateResponse> & {
  fetching: boolean;
  error: null | string;
  diff_id: string;
};

export type ChatState = {
  chat: ChatThread & {
    applied_diffs: Record<string, DiffChunkStatus>;
  };
  chat_cache: Record<string, ChatThread>;
  prevent_send: boolean;
  waiting_for_response: boolean;
  streaming: boolean;
  previous_message_length: number;
  error: string | null;
  caps: ChatCapsState;
  commands: CommandCompletionResponse;
  files_in_preview: ChatContextFile[];
  active_file: FileInfo;
  selected_snippet: Snippet;
  tokens: number | null;
  system_prompts: {
    error: null | string;
    prompts: SystemPrompts;
    fetching: boolean;
  };
  selected_system_prompt: null | string;
  take_notes: boolean;
  // Check caps if model has tools
  tools: ToolCommand[] | null;
  use_tools: boolean;
};

export function createInitialState(): ChatState {
  return {
    streaming: false,
    prevent_send: false,
    waiting_for_response: false,
    error: null,
    previous_message_length: 0,
    selected_snippet: {
      language: "",
      code: "",
      path: "",
      basename: "",
    },
    files_in_preview: [],
    chat: {
      id: uuidv4(),
      messages: [],
      title: "",
      model: "",
      applied_diffs: {},
    },
    chat_cache: {},
    caps: {
      fetching: false,
      default_cap: "",
      available_caps: {},
      error: null,
    },
    commands: {
      completions: [],
      replace: [-1, -1],
      is_cmd_executable: false,
    },
    active_file: {
      name: "",
      line1: null,
      line2: null,
      attach: false,
      can_paste: false,
      path: "",
      cursor: null,
    },
    tokens: null,
    system_prompts: {
      error: null,
      prompts: {},
      fetching: false,
    },
    selected_system_prompt: "default",
    take_notes: true,
    tools: null,
    use_tools: true,
  };
}

const initialState = createInitialState();
// Maybe use context to avoid prop drilling?
export const useEventBusForChat = () => {
  const postMessage = usePostMessage();
  const [state, dispatch] = useReducer(reducer(postMessage), initialState);

  useEffect(() => {
    const listener = (event: MessageEvent) => {
      if (isBaseAction(event.data)) {
        dispatch(event.data);
      }
    };

    window.addEventListener("message", listener);

    return () => {
      window.removeEventListener("message", listener);
    };
  }, [dispatch]);

  const clearError = useCallback(() => {
    dispatch({
      type: EVENT_NAMES_TO_CHAT.CLEAR_ERROR,
      payload: { id: state.chat.id },
    });
  }, [state.chat.id]);

  const setTakeNotes = useCallback(
    (take_notes: boolean) => {
      const action: SetTakeNotes = {
        type: EVENT_NAMES_TO_CHAT.SET_TAKE_NOTES,
        payload: { id: state.chat.id, take_notes },
      };

      dispatch(action);
    },
    [state.chat.id],
  );

  const sendMessages = useCallback(
    (messages: ChatMessages, attach_file = state.active_file.attach) => {
      clearError();
      // setTakeNotes(true);
      dispatch({
        type: EVENT_NAMES_TO_CHAT.SET_DISABLE_CHAT,
        payload: { id: state.chat.id, disable: true },
      });

      const messagesWithSystemPrompt: ChatMessages =
        state.selected_system_prompt &&
        state.selected_system_prompt !== "default" &&
        state.selected_system_prompt in state.system_prompts.prompts
          ? [
              [
                "system",
                state.system_prompts.prompts[state.selected_system_prompt].text,
              ],
              ...messages,
            ]
          : messages;

      const thread: ChatThread = {
        id: state.chat.id,
        messages: messagesWithSystemPrompt,
        title: state.chat.title,
        model: state.chat.model,
        attach_file,
      };

      dispatch({
        type: EVENT_NAMES_TO_CHAT.BACKUP_MESSAGES,
        payload: thread,
      });

      const tools =
        state.use_tools && state.tools && state.tools.length > 0
          ? state.tools
          : null;

      const action: QuestionFromChat = {
        type: EVENT_NAMES_FROM_CHAT.ASK_QUESTION,
        payload: { ...thread, tools },
      };

      postMessage(action);

      const snippetMessage: ChatSetSelectedSnippet = {
        type: EVENT_NAMES_TO_CHAT.SET_SELECTED_SNIPPET,
        payload: {
          id: state.chat.id,
          snippet: { language: "", code: "", path: "", basename: "" },
        },
      };
      dispatch(snippetMessage);
    },
    [
      state.active_file.attach,
      state.chat.id,
      state.chat.title,
      state.chat.model,
      state.selected_system_prompt,
      state.system_prompts.prompts,
      state.use_tools,
      state.tools,
      clearError,
      postMessage,
    ],
  );

  const askQuestion = useCallback(
    (question: string) => {
      const messages = state.chat.messages.concat([["user", question]]);

      sendMessages(messages);
    },
    [sendMessages, state.chat.messages],
  );

  const requestCaps = useCallback(() => {
    postMessage({
      type: EVENT_NAMES_FROM_CHAT.REQUEST_CAPS,
      payload: {
        id: state.chat.id,
      },
    });
  }, [postMessage, state.chat.id]);

  const maybeRequestCaps = useCallback(() => {
    const caps = Object.keys(state.caps.available_caps);
    if (state.caps.fetching || state.error) return;
    if (caps.length === 0) {
      requestCaps();
    }
  }, [
    state.caps.available_caps,
    state.caps.fetching,
    state.error,
    requestCaps,
  ]);

  const requestPrompts = useCallback(() => {
    const message: RequestPrompts = {
      type: EVENT_NAMES_FROM_CHAT.REQUEST_PROMPTS,
      payload: { id: state.chat.id },
    };
    postMessage(message);
  }, [postMessage, state.chat.id]);

  const maybeRequestPrompts = useCallback(() => {
    const hasPrompts = Object.keys(state.system_prompts.prompts).length > 0;
    const hasChat = state.chat.messages.length > 0;
    const isFetching = state.system_prompts.fetching;
    if (!hasPrompts && !hasChat && !isFetching) {
      requestPrompts();
    }
  }, [
    requestPrompts,
    state.chat.messages.length,
    state.system_prompts.fetching,
    state.system_prompts.prompts,
  ]);

  useEffect(() => {
    if (!state.error) {
      maybeRequestCaps();
      maybeRequestPrompts();
    }
  }, [state.error, maybeRequestCaps, maybeRequestPrompts]);

  const setChatModel = useCallback(
    (model: string) => {
      const action = {
        type: EVENT_NAMES_TO_CHAT.SET_CHAT_MODEL,
        payload: {
          id: state.chat.id,
          model: model === state.caps.default_cap ? "" : model,
        },
      };
      dispatch(action);
    },
    [state.chat.id, state.caps.default_cap],
  );

  const stopStreaming = useCallback(() => {
    postMessage({
      type: EVENT_NAMES_FROM_CHAT.STOP_STREAMING,
      payload: { id: state.chat.id },
    });
    postMessage({
      type: EVENT_NAMES_TO_CHAT.DONE_STREAMING,
      payload: { id: state.chat.id },
    });
  }, [postMessage, state.chat.id]);

  const hasContextFile = useMemo(() => {
    return state.chat.messages.some((message) =>
      isChatContextFileMessage(message),
    );
  }, [state.chat.messages]);

  const backFromChat = useCallback(() => {
    clearError();
    postMessage({
      type: EVENT_NAMES_FROM_CHAT.BACK_FROM_CHAT,
      payload: { id: state.chat.id },
    });
  }, [clearError, postMessage, state.chat.id]);

  const openChatInNewTab = useCallback(() => {
    setTakeNotes(true);

    postMessage({
      type: EVENT_NAMES_FROM_CHAT.OPEN_IN_CHAT_IN_TAB,
      payload: { id: state.chat.id },
    });
  }, [postMessage, state.chat.id, setTakeNotes]);

  const sendToSideBar = useCallback(() => {
    postMessage({
      type: EVENT_NAMES_FROM_CHAT.SEND_TO_SIDE_BAR,
      payload: { id: state.chat.id },
    });
  }, [postMessage, state.chat.id]);

  const sendReadyMessage = useCallback(() => {
    const action: ReadyMessage = {
      type: EVENT_NAMES_FROM_CHAT.READY,
      payload: { id: state.chat.id },
    };
    postMessage(action);
  }, [postMessage, state.chat.id]);

  const handleNewFileClick = useCallback(
    (value: string) => {
      const action: NewFileFromChat = {
        type: EVENT_NAMES_FROM_CHAT.NEW_FILE,
        payload: {
          id: state.chat.id,
          content: value,
        },
      };

      postMessage(action);
    },
    [postMessage, state.chat.id],
  );

  const handlePasteDiffClick = useCallback(
    (value: string) => {
      const action: PasteDiffFromChat = {
        type: EVENT_NAMES_FROM_CHAT.PASTE_DIFF,
        payload: { id: state.chat.id, content: value },
      };
      postMessage(action);
    },
    [postMessage, state.chat.id],
  );

  // eslint-disable-next-line react-hooks/exhaustive-deps
  const requestCommandsCompletion = useCallback(
    useDebounceCallback(
      (
        query: string,
        cursor: number,
        // eslint-disable-next-line @typescript-eslint/no-inferrable-types
        number: number = 5,
      ) => {
        const action: RequestAtCommandCompletion = {
          type: EVENT_NAMES_FROM_CHAT.REQUEST_AT_COMMAND_COMPLETION,
          payload: { id: state.chat.id, query, cursor, number },
        };
        postMessage(action);
      },
      500,
      { leading: true, maxWait: 250 },
    ),
    [state.chat.id, postMessage],
  );

  // eslint-disable-next-line react-hooks/exhaustive-deps
  const requestPreviewFiles = useCallback(
    useDebounceCallback(
      function (input: string) {
        const message: RequestPreviewFiles = {
          type: EVENT_NAMES_FROM_CHAT.REQUEST_PREVIEW_FILES,
          payload: { id: state.chat.id, query: input },
        };
        postMessage(message);
      },
      500,
      { leading: true },
    ),
    [postMessage, state.chat.id],
  );

  const setSelectedCommand = useCallback(
    (command: string) => {
      const action: SetSelectedAtCommand = {
        type: EVENT_NAMES_TO_CHAT.SET_SELECTED_AT_COMMAND,
        payload: { id: state.chat.id, command },
      };
      dispatch(action);
    },
    [state.chat.id],
  );

  const removePreviewFileByName = useCallback(
    (name: string) => {
      const action: RemovePreviewFileByName = {
        type: EVENT_NAMES_TO_CHAT.REMOVE_PREVIEW_FILE_BY_NAME,
        payload: { id: state.chat.id, name },
      };

      dispatch(action);
    },
    [state.chat.id],
  );

  const retryQuestion = useCallback(
    (messages: ChatMessages) => {
      // set last_messages_length to messages.lent - 1
      const setMessageLengthAction: setPreviousMessagesLength = {
        type: EVENT_NAMES_TO_CHAT.SET_PREVIOUS_MESSAGES_LENGTH,
        payload: {
          id: state.chat.id,
          message_length: messages.length > 0 ? messages.length - 1 : 0,
        },
      };

      dispatch(setMessageLengthAction);
      sendMessages(messages, false);
    },
    [sendMessages, state.chat.id],
  );

  const startNewChat = useCallback(() => {
    const saveMessage: SaveChatFromChat = {
      type: EVENT_NAMES_FROM_CHAT.SAVE_CHAT,
      payload: state.chat,
    };

    if (state.chat.messages.length > 0) {
      postMessage(saveMessage);
    }

    const message: CreateNewChatThread = {
      type: EVENT_NAMES_TO_CHAT.NEW_CHAT,
      payload: { id: state.chat.id },
    };
    dispatch(message);
  }, [postMessage, state.chat]);

  const setSelectedSystemPrompt = useCallback(
    (prompt: string) => {
      const action: SetSelectedSystemPrompt = {
        type: EVENT_NAMES_TO_CHAT.SET_SELECTED_SYSTEM_PROMPT,
        payload: { id: state.chat.id, prompt },
      };
      dispatch(action);
    },
    [dispatch, state.chat.id],
  );

  useEffect(() => {
    sendReadyMessage();
  }, [sendReadyMessage]);

  useEffect(() => {
    if (
      !state.streaming &&
      state.chat.messages.length > 0 &&
      !state.error &&
      !state.prevent_send
    ) {
      const lastMessage = state.chat.messages[state.chat.messages.length - 1];
      if (
        isAssistantMessage(lastMessage) &&
        lastMessage[2] &&
        lastMessage[2].length > 0
      ) {
        sendMessages(state.chat.messages);
      }
    }
  }, [
    sendMessages,
    state.chat.messages,
    state.streaming,
    state.error,
    state.prevent_send,
  ]);

  const requestTools = useCallback(() => {
    const action: RequestTools = {
      type: EVENT_NAMES_FROM_CHAT.REQUEST_TOOLS,
      payload: { id: state.chat.id },
    };
    postMessage(action);
  }, [postMessage, state.chat.id]);

  useEffect(() => {
    requestTools();
  }, [requestTools]);

  const setUseTools = useCallback(
    (value: boolean) => {
      const action: SetUseTools = {
        type: EVENT_NAMES_TO_CHAT.SET_USE_TOOLS,
        payload: { id: state.chat.id, use_tools: value },
      };
      dispatch(action);
    },
    [state.chat.id],
  );

  const enableSend = useCallback(
    (value: boolean) => {
      const action: SetEnableSend = {
        type: EVENT_NAMES_TO_CHAT.SET_ENABLE_SEND,
        payload: { id: state.chat.id, enable_send: value },
      };

      dispatch(action);
    },
    [state.chat.id],
  );

  useEffect(() => {
    state.chat.messages.forEach((message, index) => {
      if (!isDiffMessage(message)) return;
      const key = `diff-${index}`;
      if (!(key in state.chat.applied_diffs)) {
        const action: RequestDiffAppliedChunks = {
          type: EVENT_NAMES_FROM_CHAT.REQUEST_DIFF_APPLIED_CHUNKS,
          payload: { id: state.chat.id, diff_id: key, chunks: message[1] },
        };
        postMessage(action);
      }
    });
  }, [
    state.chat.applied_diffs,
    state.chat.id,
    postMessage,
    state.chat.messages,
  ]);

  const getDiffByIndex = useCallback(
    (index: number): DiffChunkStatus | null => {
      const key = "diff-" + index;
      if (key in state.chat.applied_diffs) {
        return state.chat.applied_diffs[key];
      }
      return null;
    },
    [state.chat.applied_diffs],
  );
  const addOrRemoveDiff = useCallback(
    (diff_id: string, chunks: DiffChunk[], toApply: boolean[]) => {
      const action: RequestDiffOpperation = {
        type: EVENT_NAMES_FROM_CHAT.REQUEST_DIFF_OPPERATION,
        payload: {
          id: state.chat.id,
          diff_id,
          chunks,
          toApply,
        },
      };
      postMessage(action);
    },
    [postMessage, state.chat.id],
  );

  // useEffect(() => {
  //   window.debugChat =
  //     window.debugChat ||
  //     function () {
  //       console.log(state.chat);
  //     };

  //   return () => {
  //     window.debugChat = undefined;
  //   };
  // }, [state.chat]);

  return {
    state,
    askQuestion,
    clearError,
    setChatModel,
    stopStreaming,
    hasContextFile,
    backFromChat,
    openChatInNewTab,
    sendToSideBar,
    handleNewFileClick,
    handlePasteDiffClick,
    requestCommandsCompletion,
    setSelectedCommand,
    removePreviewFileByName,
    retryQuestion,
    maybeRequestCaps,
    startNewChat,
    setSelectedSystemPrompt,
    requestPreviewFiles,
    setUseTools,
    enableSend,
    getDiffByIndex,
    addOrRemoveDiff,
  };
};<|MERGE_RESOLUTION|>--- conflicted
+++ resolved
@@ -16,11 +16,8 @@
   DiffChunk,
   isDiffResponse,
   ChatMessage,
-<<<<<<< HEAD
   isDiffMessage,
-=======
   isPlainTextResponse,
->>>>>>> 8fad9fdd
 } from "../../services/refact";
 import { v4 as uuidv4 } from "uuid";
 import {
@@ -119,14 +116,13 @@
     return [...messages, [response.role, toolResult]];
   }
 
-<<<<<<< HEAD
   if (isDiffResponse(response)) {
     const content = parseOrElse<DiffChunk[]>(response.content, []);
     return [...messages, [response.role, content]];
-=======
+  }
+
   if (isPlainTextResponse(response)) {
     return [...messages, [response.role, response.content]];
->>>>>>> 8fad9fdd
   }
 
   if (!isChatResponseChoice(response)) {
