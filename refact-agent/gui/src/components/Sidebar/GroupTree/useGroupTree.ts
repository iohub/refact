import { useCallback, useEffect, useMemo, useRef, useState } from "react";
import { FlexusTreeNode } from "./GroupTree";
import {
  CreateGroupDocument,
  CreateGroupMutation,
  CreateGroupMutationVariables,
  NavTreeSubsDocument,
  NavTreeSubsSubscription,
  NavTreeWantWorkspacesDocument,
  NavTreeWantWorkspacesQuery,
  NavTreeWantWorkspacesQueryVariables,
} from "../../../../generated/documents";
import { useMutation, useQuery } from "urql";
import {
  cleanupInsertedLater,
  markForDelete,
  pruneNodes,
  updateTree,
} from "./utils";
import { useSmartSubscription } from "../../../hooks/useSmartSubscription";
import {
  useAppDispatch,
  useAppSelector,
  useEventsBusForIDE,
  useResizeObserver,
} from "../../../hooks";
import { isDetailMessage, teamsApi } from "../../../services/refact";
import { NodeApi } from "react-arborist";
import {
  resetActiveGroup,
  resetActiveWorkspace,
  selectActiveWorkspace,
  setActiveGroup,
  setActiveWorkspace,
  setSkippedWorkspaceSelection,
} from "../../../features/Teams";
import { setError } from "../../../features/Errors/errorsSlice";
<<<<<<< HEAD

export type TeamsWorkspace =
  NavTreeWantWorkspacesQuery["query_basic_stuff"]["workspaces"][number];
=======
import { selectConfig } from "../../../features/Config/configSlice";
>>>>>>> 020eb319

export function useGroupTree() {
  const [groupTreeData, setGroupTreeData] = useState<FlexusTreeNode[]>([]);
  const [createFolderChecked, setCreateFolderChecked] = useState(false);
  const currentTeamsWorkspace = useAppSelector(selectActiveWorkspace);

  const [_, createGroup] = useMutation<
    CreateGroupMutation,
    CreateGroupMutationVariables
  >(CreateGroupDocument);

  const [teamsWorkspaces] = useQuery<
    NavTreeWantWorkspacesQuery,
    NavTreeWantWorkspacesQueryVariables
  >({
    query: NavTreeWantWorkspacesDocument,
  });

  const filterNodesByNodeType = useCallback(
    (nodes: FlexusTreeNode[], type: string): FlexusTreeNode[] => {
      return nodes
        .filter((node) => node.treenodeType === type)
        .map((node) => {
          const children =
            node.treenodeChildren.length > 0
              ? filterNodesByNodeType(node.treenodeChildren, type)
              : [];
          return {
            ...node,
            treenodeChildren: children,
          };
        });
    },
    [],
  );

  const filteredGroupTreeData = useMemo(() => {
    return filterNodesByNodeType(groupTreeData, "group");
  }, [groupTreeData, filterNodesByNodeType]);

  const touchNode = useCallback(
    (path: string, title: string, type: string, id: string) => {
      if (!path) return;
      setGroupTreeData((prevTree) => {
        const parts = path.split("/");
        return updateTree(prevTree, parts, "", id, path, title, type);
      });
    },
    [setGroupTreeData],
  );

  const handleEveryTreeUpdate = useCallback(
    (data: NavTreeSubsSubscription | undefined) => {
      const u = data?.tree_subscription;
      if (!u) return;
      switch (u.treeupd_action) {
        case "TREE_REBUILD_START":
          setGroupTreeData((prev) => markForDelete(prev));
          break;
        case "TREE_UPDATE":
          touchNode(
            u.treeupd_path,
            u.treeupd_title,
            u.treeupd_type,
            u.treeupd_id,
          );
          break;
        case "TREE_REBUILD_FINISHED":
          setTimeout(() => {
            setGroupTreeData((prev) => pruneNodes(prev));
          }, 500);
          setTimeout(() => {
            setGroupTreeData((prev) => cleanupInsertedLater(prev));
          }, 3000);
          break;
        default:
          // eslint-disable-next-line no-console
          console.warn("TREE SUBS:", u.treeupd_action);
      }
    },
    [touchNode],
  );

  useSmartSubscription<NavTreeSubsSubscription, { ws_id: string }>({
    query: NavTreeSubsDocument,
    variables: {
      ws_id: currentTeamsWorkspace?.ws_id ?? "",
    },
    skip: currentTeamsWorkspace === null,
    onUpdate: handleEveryTreeUpdate,
  });

  const dispatch = useAppDispatch();
  const { setActiveTeamsGroupInIDE, setActiveTeamsWorkspaceInIDE } =
    useEventsBusForIDE();

  const [setActiveGroupIdTrigger] = teamsApi.useSetActiveGroupIdMutation();
  const [currentSelectedTeamsGroupNode, setCurrentSelectedTeamsGroupNode] =
    useState<FlexusTreeNode | null>(null);

  const treeParentRef = useRef<HTMLDivElement | null>(null);
  const [treeHeight, setTreeHeight] = useState<number>(
    treeParentRef.current?.clientHeight ?? 0,
  );

  const calculateAndSetSpace = useCallback(() => {
    if (!treeParentRef.current) {
      return;
    }
    setTreeHeight(treeParentRef.current.clientHeight);
    // NOTE: this is a hack to avoid the tree being with 0 width/height even when data appears
    // eslint-disable-next-line react-hooks/exhaustive-deps
  }, [treeParentRef, filteredGroupTreeData]);

  useResizeObserver(treeParentRef.current, calculateAndSetSpace);

  useEffect(() => {
    calculateAndSetSpace();
  }, [calculateAndSetSpace]);

  const onGroupSelect = useCallback((nodes: NodeApi<FlexusTreeNode>[]) => {
    if (nodes.length === 0) return;
    const groupNode = nodes[0].data;
    setCurrentSelectedTeamsGroupNode(groupNode);
  }, []);

  const onGroupSelectionConfirm = useCallback(
    async (group: FlexusTreeNode) => {
      const newGroup = {
        id: group.treenodeId,
        name: group.treenodeTitle,
      };

      setActiveTeamsGroupInIDE(newGroup);
      try {
        const result = await setActiveGroupIdTrigger({
          group_id: group.treenodeId,
        });
        if (result.data) {
          dispatch(setActiveGroup(newGroup));
          return;
        } else {
          // TODO: rework error handling
          let errorMessage: string;
          if ("data" in result.error && isDetailMessage(result.error.data)) {
            errorMessage = result.error.data.detail;
          } else {
            errorMessage =
              "Error: Something went wrong while selecting a group. Try again.";
          }
          dispatch(setError(errorMessage));
        }
      } catch {
        dispatch(resetActiveGroup());
      }
    },
    [dispatch, setActiveGroupIdTrigger, setActiveTeamsGroupInIDE],
  );

  const onWorkspaceSelection = useCallback(
    (workspaceId: string) => {
<<<<<<< HEAD
      setCurrentTeamsWorkspace(
        teamsWorkspaces.data?.query_basic_stuff.workspaces.find(
          (w) => w.ws_id === workspaceId,
        ) ?? null,
      );
      setCurrentSelectedTeamsGroupNode(null);
    },
    [teamsWorkspaces.data?.query_basic_stuff.workspaces],
=======
      const maybeWorkspace =
        teamsWorkspaces.data?.query_basic_stuff.workspaces.find(
          (w) => w.ws_id === workspaceId,
        );
      if (maybeWorkspace) {
        setActiveTeamsWorkspaceInIDE(maybeWorkspace);
        dispatch(setActiveWorkspace(maybeWorkspace));
        setCurrentSelectedTeamsGroupNode(null);
      }
    },
    [
      dispatch,
      setActiveTeamsWorkspaceInIDE,
      teamsWorkspaces.data?.query_basic_stuff.workspaces,
    ],
>>>>>>> 020eb319
  );

  const currentWorkspaceName =
    useAppSelector(selectConfig).currentWorkspaceName ?? "New Project";

  const isMatchingGroupNameWithWorkspace = useMemo(() => {
    return (
      currentSelectedTeamsGroupNode?.treenodeTitle === currentWorkspaceName
    );
  }, [currentSelectedTeamsGroupNode?.treenodeTitle, currentWorkspaceName]);

  const handleConfirmSelectionClick = useCallback(async () => {
    if (!currentSelectedTeamsGroupNode) return;
    if (createFolderChecked && !isMatchingGroupNameWithWorkspace) {
      const result = await createGroup({
        fgroup_name: currentWorkspaceName,
        fgroup_parent_id: currentSelectedTeamsGroupNode.treenodeId,
      });

      if (result.error) {
        dispatch(setError(result.error.message));
        return;
      }

      const newGroup = result.data?.group_create;
      if (newGroup) {
        const newNode: FlexusTreeNode = {
          treenodeId: newGroup.fgroup_id,
          treenodeTitle: newGroup.fgroup_name,
          treenodeType: "group",
          treenodePath: `${currentSelectedTeamsGroupNode.treenodePath}/group:${newGroup.fgroup_id}`,
          treenode__DeleteMe: false,
          treenode__InsertedLater: false,
          treenodeChildren: [],
          treenodeExpanded: false,
        };
        setCurrentSelectedTeamsGroupNode(newNode);
        void onGroupSelectionConfirm(newNode);
      }
    } else {
      void onGroupSelectionConfirm(currentSelectedTeamsGroupNode);
      setCurrentSelectedTeamsGroupNode(null);
    }
  }, [
    dispatch,
    createGroup,
    currentSelectedTeamsGroupNode,
    setCurrentSelectedTeamsGroupNode,
    onGroupSelectionConfirm,
    currentWorkspaceName,
    createFolderChecked,
    isMatchingGroupNameWithWorkspace,
  ]);

  const handleSkipWorkspaceSelection = useCallback(() => {
    dispatch(setSkippedWorkspaceSelection(true));
    dispatch(resetActiveWorkspace());
  }, [dispatch]);

  const availableWorkspaces = useMemo(() => {
    if (teamsWorkspaces.data?.query_basic_stuff.workspaces) {
      return teamsWorkspaces.data.query_basic_stuff.workspaces;
    }
    return [];
  }, [teamsWorkspaces.data?.query_basic_stuff.workspaces]);
<<<<<<< HEAD
=======

  useEffect(() => {
    if (availableWorkspaces.length === 1) {
      dispatch(setActiveWorkspace(availableWorkspaces[0]));
      setActiveTeamsWorkspaceInIDE(availableWorkspaces[0]);
    }
  }, [dispatch, setActiveTeamsWorkspaceInIDE, availableWorkspaces]);
>>>>>>> 020eb319

  return {
    // Refs
    treeParentRef,
    // Data
    groupTreeData,
    filteredGroupTreeData,
    teamsWorkspaces,
    availableWorkspaces,
    // Current states
    currentTeamsWorkspace,
    currentSelectedTeamsGroupNode,
    createFolderChecked,
    // Dimensions
    treeHeight,
    // Actions
    onGroupSelect,
    onGroupSelectionConfirm,
    onWorkspaceSelection,
    touchNode,
    handleSkipWorkspaceSelection,
    handleConfirmSelectionClick,
    // Setters
    setGroupTreeData,
    setCurrentSelectedTeamsGroupNode,
    setCreateFolderChecked,
  };
}<|MERGE_RESOLUTION|>--- conflicted
+++ resolved
@@ -35,13 +35,7 @@
   setSkippedWorkspaceSelection,
 } from "../../../features/Teams";
 import { setError } from "../../../features/Errors/errorsSlice";
-<<<<<<< HEAD
-
-export type TeamsWorkspace =
-  NavTreeWantWorkspacesQuery["query_basic_stuff"]["workspaces"][number];
-=======
 import { selectConfig } from "../../../features/Config/configSlice";
->>>>>>> 020eb319
 
 export function useGroupTree() {
   const [groupTreeData, setGroupTreeData] = useState<FlexusTreeNode[]>([]);
@@ -203,16 +197,6 @@
 
   const onWorkspaceSelection = useCallback(
     (workspaceId: string) => {
-<<<<<<< HEAD
-      setCurrentTeamsWorkspace(
-        teamsWorkspaces.data?.query_basic_stuff.workspaces.find(
-          (w) => w.ws_id === workspaceId,
-        ) ?? null,
-      );
-      setCurrentSelectedTeamsGroupNode(null);
-    },
-    [teamsWorkspaces.data?.query_basic_stuff.workspaces],
-=======
       const maybeWorkspace =
         teamsWorkspaces.data?.query_basic_stuff.workspaces.find(
           (w) => w.ws_id === workspaceId,
@@ -228,7 +212,6 @@
       setActiveTeamsWorkspaceInIDE,
       teamsWorkspaces.data?.query_basic_stuff.workspaces,
     ],
->>>>>>> 020eb319
   );
 
   const currentWorkspaceName =
@@ -294,8 +277,6 @@
     }
     return [];
   }, [teamsWorkspaces.data?.query_basic_stuff.workspaces]);
-<<<<<<< HEAD
-=======
 
   useEffect(() => {
     if (availableWorkspaces.length === 1) {
@@ -303,7 +284,6 @@
       setActiveTeamsWorkspaceInIDE(availableWorkspaces[0]);
     }
   }, [dispatch, setActiveTeamsWorkspaceInIDE, availableWorkspaces]);
->>>>>>> 020eb319
 
   return {
     // Refs
