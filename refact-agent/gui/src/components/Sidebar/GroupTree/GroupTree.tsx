--- conflicted
+++ resolved
@@ -1,6 +1,3 @@
-<<<<<<< HEAD
-import { Flex, Heading, Select, Separator, Text } from "@radix-ui/themes";
-=======
 import {
   Button,
   Flex,
@@ -9,21 +6,16 @@
   Separator,
   Text,
 } from "@radix-ui/themes";
->>>>>>> 020eb319
 import React from "react";
 import { Tree } from "react-arborist";
 
 import { CustomTreeNode } from "./CustomTreeNode";
 import { ScrollArea } from "../../ScrollArea";
+import { AnimatePresence } from "framer-motion";
 
 import { useGroupTree } from "./useGroupTree";
-<<<<<<< HEAD
-import { ScrollArea } from "../../ScrollArea";
-import { AnimatePresence } from "framer-motion";
-=======
 import styles from "./GroupTree.module.css";
 import { useOpenUrl } from "../../../hooks";
->>>>>>> 020eb319
 
 export interface FlexusTreeNode {
   treenodePath: string;
@@ -58,21 +50,6 @@
   return (
     <Flex direction="column" gap="4" mt="4" width="100%">
       <Flex direction="column" gap="1">
-<<<<<<< HEAD
-        <Heading as="h2" size="4">
-          Refact Teams Wizard
-        </Heading>
-        <Separator size="4" my="2" />
-        <Heading as="h2" size="3">
-          Account selection
-        </Heading>
-        <Text size="2" color="gray" mb="1">
-          Refact is even better connected to the cloud, you can share knowledge
-          database within your team.
-        </Text>
-        <Text size="2" color="gray" mb="1">
-          Choose your team&apos;s account, or your personal account:
-=======
         <Heading as="h1" size="6" mb="1">
           Welcome to Refact.ai
         </Heading>
@@ -80,7 +57,6 @@
           Refact.ai Agent autonomously completes your software engineering tasks
           end to end — and now comes with memory, turning your individual or
           team experience into a continuously evolving knowledge base.
->>>>>>> 020eb319
         </Text>
         <Separator size="4" my="2" />
         <Heading as="h2" size="3" mb="1">
@@ -91,11 +67,7 @@
           // disabled={availableWorkspaces.length === 0}
           value={currentTeamsWorkspace?.ws_id}
         >
-<<<<<<< HEAD
-          <Select.Trigger placeholder="Please, choose team's account"></Select.Trigger>
-=======
           <Select.Trigger></Select.Trigger>
->>>>>>> 020eb319
           <Select.Content position="popper">
             {availableWorkspaces.map((workspace) => (
               <Select.Item value={workspace.ws_id} key={workspace.ws_id}>
@@ -134,17 +106,10 @@
         >
           <Flex direction="column" gap="1" mb="1">
             <Heading as="h2" size="3">
-<<<<<<< HEAD
-              Group selection
-            </Heading>
-            <Text size="2" color="gray">
-              If you have a lot of projects, you can organize them into groups:
-=======
               Choose your Group
             </Heading>
             <Text size="2" color="gray">
               If you have several projects, organize them into groups
->>>>>>> 020eb319
             </Text>
           </Flex>
           <ScrollArea
@@ -179,20 +144,6 @@
               )}
             </Tree>
           </ScrollArea>
-<<<<<<< HEAD
-          <AnimatePresence>
-            {currentSelectedTeamsGroupNode !== null && (
-              <ConfirmGroupSelection
-                currentSelectedTeamsGroupNode={currentSelectedTeamsGroupNode}
-                setCurrentSelectedTeamsGroupNode={
-                  setCurrentSelectedTeamsGroupNode
-                }
-                onGroupSelectionConfirm={onGroupSelectionConfirm}
-              />
-            )}
-          </AnimatePresence>
-=======
->>>>>>> 020eb319
         </Flex>
       )}
       <Flex gap="2" justify="end">
